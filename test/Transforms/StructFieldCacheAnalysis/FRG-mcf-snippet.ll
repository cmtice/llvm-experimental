--- conflicted
+++ resolved
@@ -3,11 +3,7 @@
 ; it failed to detect the backedge from BB591 to BB581. The test is created to make sure the problem solved.
 ;
 ; RUN: llvm-as < %s > %t1
-<<<<<<< HEAD
-; RUN: llvm-lto -O0 -struct-field-cache-analysis -struct-analysis-FRG-only -struct-analysis-disable-ignore-zeros -struct-analysis-CPG-only -o %t2 %t1 2>&1 | FileCheck %s
-=======
-; RUN: llvm-lto -O0 -struct-field-cache-analysis -struct-analysis-FRG-only -struct-analysis-FRG-include-zeros -o %t2 %t1 2>&1 | FileCheck %s
->>>>>>> d627b918
+; RUN: llvm-lto -O0 -struct-field-cache-analysis -struct-analysis-FRG-only -struct-analysis-FRG-include-zeros -debug-only=struct-analysis -o %t2 %t1 2>&1 | FileCheck %s
 ; CHECK: Field Reference Graph for function: main
 ; Node 0 accesses 0 and has 1.00 out sum and 0.00 in sum: connect with { Node 1 (1.00,16.000)  }
 ; Node 1 accesses 1 and has 1.71 out sum and 1.50 in sum: connect with { Node 2 (1.71,4.000)  }
