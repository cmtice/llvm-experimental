// lib/Tranforms/IPO/StructFieldCacheAnalysis.cpp - Performs Cache-Aware Structure Analysis-*- C++ -*-===//
//
//                     The LLVM Compiler Infrastructure
//
// This file is distributed under the University of Illinois Open Source
// License. See LICENSE.TXT for details.
//
//===--------------------------------------------------------------------------------------------------===//
//
// This pass performs analysis on cache-aware structure field accesses based on the following paper
// and reports recommendations on changes to make on the source code to improve performance.
//  [1] M. Hagog, C. Tice “Cache Aware Data Layout Reorganization Optimization in GCC”, Proceedings
//      of the GCC Developers’ Summit,  Ottawa, 2005.
//
//===--------------------------------------------------------------------------------------------------===//

#include "llvm/Transforms/IPO/StructFieldCacheAnalysis.h"
#include "llvm/Analysis/BlockFrequencyInfo.h"
#include "llvm/IR/AssemblyAnnotationWriter.h"
#include "llvm/IR/DiagnosticInfo.h"
#include "llvm/Pass.h"
#include "llvm/Transforms/IPO.h"
#include "llvm/Support/raw_ostream.h"
#include "llvm/Support/FormattedStream.h"
#include "llvm/Support/FileSystem.h"
#include "llvm/IR/Instructions.h"
#include <unordered_map>
#include <vector>

using namespace llvm;

#define DEBUG_TYPE "struct-analysis"

// TODO: Debug flags, need to remove for final version
#define PERFORM_PROFILE 1
#define PERFORM_IR_ANALYSIS 1
#define PRINT_ANNOTATE_MODULE_AFTER_PROFILE 0
#define PRINT_ANNOTATE_MODULE_AFTER_IR_ANALYSIS 1
#define PRINT_ALL_ACCESSES 0
#define PRINT_STATS 1

namespace{
class StructFieldCacheAnalysisPass : public ModulePass {
 public:
  static char ID;
  StructFieldCacheAnalysisPass() : ModulePass(ID) {
    initializeStructFieldCacheAnalysisPassPass(*PassRegistry::getPassRegistry());
  }
 private:
  bool runOnModule(Module &M) override;
  void getAnalysisUsage(AnalysisUsage &AU) const override {
    AU.addRequired<BlockFrequencyInfoWrapperPass>();
  }
};
}

char StructFieldCacheAnalysisPass::ID = 0;
INITIALIZE_PASS_BEGIN(StructFieldCacheAnalysisPass, "struct-field-cache-analysis", "Struct Field Cache Analysis", false, false)
INITIALIZE_PASS_DEPENDENCY(BlockFrequencyInfoWrapperPass)
INITIALIZE_PASS_END(StructFieldCacheAnalysisPass, "struct-field-cache-analysis", "Struct Field Cache Analysis", false, false)
ModulePass *llvm::createStructFieldCacheAnalysisPass() { return new StructFieldCacheAnalysisPass; }

namespace llvm{
class GlobalProfileInfo;
class StructInfo
{
  /* This class is used to store all access information for each struct declared in
    the program. It records all loads and stores to all fields of the struct to provide
    essential information for cache-aware struct field analysis.
  */
 public:
  StructInfo(const Type* T, const GlobalProfileInfo* P): StructureType(dyn_cast<StructType>(T)), NumElements(StructureType->getNumElements()), ProfData(P), OS(1, false, true) {}
  // Analyze a value pointing to a struct and collect struct access from it. It can be allocas or function args
  void analyzeUsersOfStructValue(const Value* V);
  // Obtain which field the instruction is accessing and return no val if not accessing any struct field
  Optional<unsigned> getAccessPattern(const Instruction* I) const;
  // Obtain total number of instructions that access the struct fields
  unsigned getNumAccessPatterns() const { return AccessPatternMap.size(); }
  // Print all instructions that access any struct field
  void printAllAccesses(raw_ostream& OS);
 private:
  const StructType* StructureType;
  unsigned NumElements;
  const GlobalProfileInfo* ProfData;
  // output stream
  raw_fd_ostream OS;
  //A map records all instructions accessing which field of the structure
  std::unordered_map<const Instruction*, unsigned> AccessPatternMap;

  // Private functions
  // Calculate which field of the struct is the GEP pointing to
  unsigned calculateFieldNumFromGEP(const Instruction* I) const;
  // Record all users of a GEP instruction that calculates the address of a field.
  // It's the only supported way to add access to a field for now
  void addAccessFromGEP(const Instruction* I);
  // Record an access pattern in the data structure
  void addAccessPattern(const Instruction* I, unsigned FieldNum);
};
class AllStructInfo
{
  /* This class is used to keep track of all StructInfo objects in the program
     and make sure only one StructInfo object for each type of struct declared
     in the program.
  */
 public:
  AllStructInfo(const Module& M, const GlobalProfileInfo* P): CurrentModule(M), ProfData(P), OS(1, false, true) {};
  // Check if the struct type is created before; if not, create a new StructInfo object for it
  StructInfo* createOrGetStructInfo(const Type* T);
  // Retrieve the pointer to the previous created StructInfo object for the type
  StructInfo* getStructInfo(const Type* T) const;
  // Retrive a pair of information if the instruction is accessing any struct type and field number
  Optional<std::pair<const Type*, unsigned> > getAccessStructInfo(const Instruction* I) const;
  // Print all accesses of all struct types defined in the program
  void printAllStructAccesses();
  // Print the IR of the module with annotated information about struct access
  void printAnnotatedModule();
  // Print a brief stats of struct access
  void printStats();
 private:
  const Module& CurrentModule;
  // Const pointer to GlobalProfileInfo for retrieving profile info
  const GlobalProfileInfo* ProfData;
  // output stream
  raw_fd_ostream OS;
  std::unordered_map<const Type*, StructInfo*> StructMap;
};

class GlobalProfileInfo
{
 public:
  GlobalProfileInfo(const Module& M): CurrentModule(M), OS(1, false, true) {}
  // Add profile information of a function
  void addFunction(const Function& F, BlockFrequencyInfo* BFI);
  // Get execution count for a Basicblock after all profile data are collected
  Optional<uint64_t> getBBCount(const BasicBlock* BB) const;
  // Debug print module
  void printModule() {
    OS << CurrentModule << '\n';
  }
  // Debug print annotated module after all profile data are collected
  void printAnnotatedModule();
 private:
  const Module& CurrentModule;
  // output stream
  raw_fd_ostream OS;
  std::unordered_map<const Function*, uint64_t> CountsPerFunc;
  std::unordered_map<const BasicBlock*, uint64_t> CountsPerBB;
};
class StructFieldCacheAnalysisAnnotatedWriter : public AssemblyAnnotationWriter {
 public:
  StructFieldCacheAnalysisAnnotatedWriter(const GlobalProfileInfo* P = NULL, const AllStructInfo* S = NULL): Profile(P), StructInfo(S) {}

  // Override the base class function to print an annotate message after each basic block
  virtual void emitBasicBlockEndAnnot(const BasicBlock* BB,
                                      formatted_raw_ostream &OS) {
    OS.resetColor();
    if (Profile == NULL)
      return;
    auto count = Profile->getBBCount(BB);
    if (count.hasValue()){
      OS.changeColor(raw_ostream::YELLOW, false, false);
      OS << "; [prof count = " << count.getValue() << "]\n";
      OS.resetColor();
    }
    else{
      OS.changeColor(raw_ostream::YELLOW, false, false);
      OS << "; [prof count not found " << "]\n";
      OS.resetColor();
    }
  }

  virtual void emitInstructionAnnot(const Instruction *I,
                                    formatted_raw_ostream &OS) {
    if (StructInfo == NULL)
      return;
    if (auto pair = StructInfo->getAccessStructInfo(I)){
      OS.changeColor(raw_ostream::GREEN, false, false);
      OS << "; [Instruction is memory access on field " << pair.getValue().second << " of struct " << pair.getValue().first->getStructName() << "] ";
    }
    else{
      OS.resetColor();
    }
  }
 private:
  const GlobalProfileInfo* Profile;
  const AllStructInfo* StructInfo;
};
}

void GlobalProfileInfo::addFunction(const Function& F, BlockFrequencyInfo* BFI)
{
  if (!F.getEntryCount().hasValue()){
    OS.changeColor(raw_ostream::YELLOW);
    OS << "Warning: Function " << F.getName() << " doesn't have entry count\n";
    OS.resetColor();
    return;
  }
  for (auto &B : F){
    assert(CountsPerBB.find(&B) == CountsPerBB.end());
    auto count = BFI->getBlockProfileCount(&B);
    if (count){
      CountsPerBB[&B] = count.getValue();
    }
    else{
      OS.changeColor(raw_ostream::YELLOW);
      OS << "Warning: BB (@" << &B << ") ";
      OS.resetColor();
      OS << B << "\n";
      OS.changeColor(raw_ostream::YELLOW);
      OS << "has no execution count in profile\n";
      OS.resetColor();
    }
  }
}

Optional<uint64_t> GlobalProfileInfo::getBBCount(const BasicBlock* BB) const
{
  Optional<uint64_t> ret;
  auto it = CountsPerBB.find(BB);
  if (it != CountsPerBB.end()){
    ret = it->second;
  }
  return ret;
}

void GlobalProfileInfo::printAnnotatedModule()
{
  StructFieldCacheAnalysisAnnotatedWriter Writer(this, NULL);
  std::error_code EC;
  raw_fd_ostream FILE_OS("AnnotatedModule.prof.ll", EC, llvm::sys::fs::F_RW);
  FILE_OS.changeColor(raw_ostream::YELLOW);
  FILE_OS << "Annotated module print\n";
  FILE_OS.resetColor();
  CurrentModule.print(FILE_OS, &Writer);
  FILE_OS.resetColor();
}

void StructInfo::addAccessPattern(const Instruction* I, unsigned FieldNum)
{
  assert(I->getOpcode() == Instruction::Load || I->getOpcode() == Instruction::Store); // Only loads and stores
  assert(AccessPatternMap.find(I) == AccessPatternMap.end());
  // Make sure the field type matches the instruction type
  Type* Ty;
  if (I->getOpcode() == Instruction::Load){
    auto* Inst = dyn_cast<LoadInst>(I);
    Ty = Inst->getPointerOperand()->getType()->getPointerElementType();
  }
  else{
    auto* Inst = dyn_cast<StoreInst>(I);
    Ty = Inst->getPointerOperand()->getType()->getPointerElementType();
  }
  //OS << "Found a Load/Store [" << *I << "] access struct field [" << FieldNum << "]\n";
  //OS << "Field type: [" << *StructureType->getElementType(FieldNum) << "] vs instruction type: [" << *Ty << "]\n";
  assert(Ty == StructureType->getElementType(FieldNum));
  AccessPatternMap[I] = FieldNum;
}

Optional<unsigned> StructInfo::getAccessPattern(const Instruction* I) const
{
  Optional<unsigned> ret;
  auto it = AccessPatternMap.find(I);
  if (it != AccessPatternMap.end()){
    ret = it->second;
  }
  return ret;
}

unsigned StructInfo::calculateFieldNumFromGEP(const Instruction* I) const
{
  //Operand 0 should be a pointer to the struct
  auto* Inst = dyn_cast<GetElementPtrInst>(I);
  auto* Op = Inst->getOperand(0);
  // Make sure Operand 0 is a struct type and matches the current struct type of StructInfo
  assert(Op->getType()->isPointerTy() && Op->getType()->getPointerElementType()->isStructTy() && Op->getType()->getPointerElementType() == StructureType);
  assert(Inst->getNumIndices() >= 2); // GEP to calculate struct field needs at least 2 indices (operand 1 and 2)
  //Operand 1 should be first index to the struct, usually 0; if not 0, it's like goto an element of an array of structs
  Op = I->getOperand(1);
  //TODO: ignore this index for now because it's the same for an array of structs
  assert(Op->getType()->isIntegerTy());
  //Operand 2 should be the index to the field, and be a constant
  Op = I->getOperand(2);
  auto* Index = dyn_cast<Constant>(Op);
  auto Offset = (unsigned)Index->getUniqueInteger().getZExtValue();
  assert(Offset < NumElements);
  //TODO: ignore indices after this one. If there's indices, the field has to be an array or struct
  return Offset;
}

void StructInfo::addAccessFromGEP(const Instruction* I)
{
  auto FieldLoc = calculateFieldNumFromGEP(I);
  for (auto *U : I->users()){
    auto* Inst = dyn_cast<Instruction>(U);
    if (Inst->getOpcode() == Instruction::Load || Inst->getOpcode() == Instruction::Store){
      addAccessPattern(Inst, FieldLoc);
    }
    else{
      //TODO: ignore for now but if the user is a call or invoke, need to track that function also
    }
  }
}

void StructInfo::analyzeUsersOfStructValue(const Value* V)
{
  assert(V->getType()->isPointerTy() && V->getType()->getPointerElementType()->isStructTy());
  for (auto *U : V->users()){
    auto *Inst = dyn_cast<Instruction>(U);
    if (Inst->getOpcode() != Instruction::GetElementPtr){
      // Only support access struct through GEP for now
      continue;
    }
    addAccessFromGEP(Inst);
  }
}

void StructInfo::printAllAccesses(raw_ostream& OS)
{
  for (auto &it : AccessPatternMap){
    OS << "\tInstruction [" << *it.first << "] accesses field number [" << it.second << "]\n";
  }
}

StructInfo* AllStructInfo::createOrGetStructInfo(const Type* T)
{
  if (auto* def = getStructInfo(T))
    return def;
  else{
    def = StructMap[T] = new StructInfo(T, ProfData);
    return def;
  }
}

StructInfo* AllStructInfo::getStructInfo(const Type* T) const
{
  auto ret = StructMap.find(T);
  if (ret != StructMap.end())
    return ret->second;
  else
    return NULL;
}

Optional<std::pair<const Type*, unsigned> > AllStructInfo::getAccessStructInfo(const Instruction* I) const
{
  Optional<std::pair<const Type*, unsigned> > ret;
  for (auto &it : StructMap){
    if (auto FieldNum = it.second->getAccessPattern(I)){
      return std::pair<const Type*, unsigned>(it.first, FieldNum.getValue());
    }
  }
  return ret;
}

void AllStructInfo::printAllStructAccesses()
{
  OS << "------------ Printing all struct accesses: ---------------- \n";
  for (auto &it : StructMap){
    OS.changeColor(raw_ostream::YELLOW);
    OS << "Struct [" << it.first->getStructName() << "] has accesses: \n";
    OS.changeColor(raw_ostream::GREEN);
    it.second->printAllAccesses(OS);
    OS.resetColor();
  }
  OS << "----------------------------------------------------------- \n";
}

void AllStructInfo::printAnnotatedModule()
{
  StructFieldCacheAnalysisAnnotatedWriter Writer(ProfData, this);
  std::error_code EC;
  raw_fd_ostream FILE_OS("AnnotatedModule.IR.ll", EC, llvm::sys::fs::F_RW);
  FILE_OS.changeColor(raw_ostream::YELLOW);
  FILE_OS << "Annotated module print\n";
  FILE_OS.resetColor();
  CurrentModule.print(OS, &Writer);
  FILE_OS.resetColor();
}

void AllStructInfo::printStats()
{
  OS << "------------ Printing stats for struct accesses: ---------------- \n";
  OS.changeColor(raw_ostream::YELLOW);
  OS << "There are " << StructMap.size() << " struct types are accessed in the program\n";
  for (auto &it : StructMap){
    OS << "Struct [" << it.first->getStructName() << "] has " << it.second->getNumAccessPatterns() << " accesses.\n";
  }
  OS.resetColor();
  OS << "----------------------------------------------------------------- \n";
}

static void collectAllStructAccess(Module &M, GlobalProfileInfo* profData)
{
  AllStructInfo allStructs(M, profData);
  // Find all structs declared by allocas
  for (auto &F : M){
    if (F.isDeclaration())
      continue;
    //Find all alloca of structs inside the function body
    for (auto &BB : F){
      for (auto &I: BB){
        if (I.getOpcode() == Instruction::Alloca){
          assert(I.getType()->isPointerTy());
          auto* type = I.getType()->getPointerElementType();
          if (type->isStructTy()){
            // Identified I is an alloca of a struct
            auto* structInfoPtr = allStructs.createOrGetStructInfo(type);
            structInfoPtr->analyzeUsersOfStructValue(&I);
          }
        }
      }
    }
  }
  // Find all global structs
  for (auto &G : M.globals()){
    printf("Global variable:\n");
    G.dump();
    if (G.getType()->isPointerTy() && G.getType()->getPointerElementType()->isStructTy()){
      printf("Found a global has struct type\n");
      G.dump();
    }
  }
  //Find uses of structs through function calls
  for (auto &F : M){
    if (F.isDeclaration())
      continue;
    for (auto &AG : F.args()){
      if (AG.getType()->isPointerTy() && AG.getType()->getPointerElementType()->isStructTy()){
        // Identified AG is an argument with a struct type
        auto* StructPtr = allStructs.getStructInfo(AG.getType()->getPointerElementType());
        if (StructPtr){
          StructPtr->analyzeUsersOfStructValue(&AG);
        }
        else{
          // TODO: Remove this message after debugging
          printf("Struct type not defined in the program\n");
          AG.getType()->getPointerElementType()->dump();
        }
      }
    }
  }
#if PRINT_ALL_ACCESSES
  allStructs.printAllStructAccesses();
#endif
#if PRINT_ANNOTATE_MODULE_AFTER_IR_ANALYSIS
  allStructs.printAnnotatedModule();
#endif
#if PRINT_STATS
  allStructs.printStats();
#endif
}

static bool performStructFieldCacheAnalysis(Module &M,
                                            function_ref<BlockFrequencyInfo *(Function &)> LookupBFI)
{
<<<<<<< HEAD
  // printf("Dummy output from StructFieldCacheAnalysis\n");
#if PERFORM_PROFILE
=======
  DEBUG_WITH_TYPE(DEBUG_TYPE, dbgs() << "Dummy output of struct field cache analysis\n");
>>>>>>> f61262c0
  GlobalProfileInfo allProfiles(M);
  for (auto &F : M){
    if (F.isDeclaration())
      continue;
    auto* BFI = LookupBFI(F);
    allProfiles.addFunction(F, BFI);
  }
#if PRINT_ANNOTATE_MODULE_AFTER_PROFILE
  allProfiles.printAnnotatedModule();
<<<<<<< HEAD
#endif
#endif
  // perform IR analysis to collect info of all structs
#if PERFORM_IR_ANALYSIS
  collectAllStructAccess(M, &allProfiles);
#endif
  return true;
=======
  return false;
>>>>>>> f61262c0
}

StructFieldCacheAnalysis::StructFieldCacheAnalysis() {}

PreservedAnalyses StructFieldCacheAnalysis::run(Module &M, ModuleAnalysisManager &AM) {
  auto &FAM = AM.getResult<FunctionAnalysisManagerModuleProxy>(M).getManager();
  auto LookupBFI = [&FAM](Function &F) {
    return &FAM.getResult<BlockFrequencyAnalysis>(F);
  };
  if (!performStructFieldCacheAnalysis(M, LookupBFI))
    return PreservedAnalyses::all();
  return PreservedAnalyses::none();
}


bool StructFieldCacheAnalysisPass::runOnModule(Module &M){
  auto LookupBFI = [this](Function &F) {
    return &this->getAnalysis<BlockFrequencyInfoWrapperPass>(F).getBFI();
  };
  return performStructFieldCacheAnalysis(M, LookupBFI);
}<|MERGE_RESOLUTION|>--- conflicted
+++ resolved
@@ -371,7 +371,7 @@
   FILE_OS.changeColor(raw_ostream::YELLOW);
   FILE_OS << "Annotated module print\n";
   FILE_OS.resetColor();
-  CurrentModule.print(OS, &Writer);
+  CurrentModule.print(FILE_OS, &Writer);
   FILE_OS.resetColor();
 }
 
@@ -451,12 +451,8 @@
 static bool performStructFieldCacheAnalysis(Module &M,
                                             function_ref<BlockFrequencyInfo *(Function &)> LookupBFI)
 {
-<<<<<<< HEAD
-  // printf("Dummy output from StructFieldCacheAnalysis\n");
+  DEBUG_WITH_TYPE(DEBUG_TYPE, dbgs() << "Dummy output of struct field cache analysis\n");
 #if PERFORM_PROFILE
-=======
-  DEBUG_WITH_TYPE(DEBUG_TYPE, dbgs() << "Dummy output of struct field cache analysis\n");
->>>>>>> f61262c0
   GlobalProfileInfo allProfiles(M);
   for (auto &F : M){
     if (F.isDeclaration())
@@ -466,17 +462,13 @@
   }
 #if PRINT_ANNOTATE_MODULE_AFTER_PROFILE
   allProfiles.printAnnotatedModule();
-<<<<<<< HEAD
 #endif
 #endif
   // perform IR analysis to collect info of all structs
 #if PERFORM_IR_ANALYSIS
   collectAllStructAccess(M, &allProfiles);
 #endif
-  return true;
-=======
   return false;
->>>>>>> f61262c0
 }
 
 StructFieldCacheAnalysis::StructFieldCacheAnalysis() {}
