--- conflicted
+++ resolved
@@ -17,33 +17,8 @@
 //
 //===------------------------------------------------------------------------===//
 
-<<<<<<< HEAD
-#include "llvm/Transforms/IPO/StructFieldCacheAnalysis.h"
-#include "llvm/Analysis/BlockFrequencyInfo.h"
-#include "llvm/Analysis/BranchProbabilityInfo.h"
-#include "llvm/Analysis/LoopInfo.h"
-#include "llvm/IR/AssemblyAnnotationWriter.h"
-#include "llvm/IR/DebugInfoMetadata.h"
-#include "llvm/IR/DiagnosticInfo.h"
-#include "llvm/IR/Instructions.h"
-#include "llvm/IR/Operator.h"
-#include "llvm/Pass.h"
-#include "llvm/Support/FileSystem.h"
-#include "llvm/Support/Format.h"
-#include "llvm/Support/FormattedStream.h"
-#include "llvm/Support/raw_ostream.h"
-#include "llvm/Transforms/IPO.h"
-
-#include <cmath>
-#include <queue>
-#include <unordered_set>
-#include <unordered_map>
-#include <unordered_set>
-#include <vector>
-=======
 #include "StructFieldCacheAnalysisImpl.h"
 #include "llvm/Support/FileSystem.h"
->>>>>>> be8db2cb
 
 using namespace llvm;
 
@@ -51,1353 +26,33 @@
 #define DEBUG_TYPE_IR "struct-analysis-IR"
 #define DEBUG_TYPE_STATS "struct-analysis-detailed-stats"
 
-<<<<<<< HEAD
-// Macros used to turn on detailed debug info for each step
-#define DEBUG_TYPE_IR "struct-analysis-IR"
-#define DEBUG_TYPE_FRG "struct-analysis-FRG"
-#define DEBUG_TYPE_CPG "struct-analysis-CPG"
-//#define DEBUG_TYPE_CPG "struct-analysis"
-
-#define DEBUG_PRINT_COUNT(x) (format("%.2f", (x)))
-#define DEBUG_PRINT_DIST(x) (format("%.3f", (x)))
-
-static cl::opt<bool> PerformCPGCheck(
-    "struct-field-cache-analysis-check-CPG", cl::init(false), cl::Hidden,
-    cl::desc("Perform CPG checking algorithm that takes a long time"));
-
-namespace{
-class StructFieldCacheAnalysisPass : public ModulePass {
- public:
-  static char ID;
-  StructFieldCacheAnalysisPass() : ModulePass(ID) {
-    initializeStructFieldCacheAnalysisPassPass(*PassRegistry::getPassRegistry());
-  }
- private:
-  bool runOnModule(Module &M) override;
-  void getAnalysisUsage(AnalysisUsage &AU) const override {
-    AU.addRequired<BlockFrequencyInfoWrapperPass>();
-    AU.addRequired<LoopInfoWrapperPass>();
-  }
-};
-}
-
-char StructFieldCacheAnalysisPass::ID = 0;
-INITIALIZE_PASS_BEGIN(StructFieldCacheAnalysisPass, "struct-field-cache-analysis", "Struct Field Cache Analysis", false, false)
-INITIALIZE_PASS_DEPENDENCY(BlockFrequencyInfoWrapperPass)
-INITIALIZE_PASS_DEPENDENCY(BranchProbabilityInfoWrapperPass)
-INITIALIZE_PASS_DEPENDENCY(LoopInfoWrapperPass)
-INITIALIZE_PASS_END(StructFieldCacheAnalysisPass, "struct-field-cache-analysis", "Struct Field Cache Analysis", false, false)
-ModulePass *llvm::createStructFieldCacheAnalysisPass() { return new StructFieldCacheAnalysisPass; }
-
-namespace llvm{
-//typedef unsigned ExecutionCountType;
-typedef double ExecutionCountType;
-//typedef unsigned DataBytesType;
-typedef double DataBytesType;
-typedef unsigned FieldNumType;
-
-class FieldReferenceGraph
-{
- public:
-  struct Edge;
-  struct Entry{
-    Entry(unsigned I, FieldNumType N, ExecutionCountType C, DataBytesType D) : Id(I), FieldNum(N), ExecutionCount(C), DataSize(D) {}
-    unsigned Id;
-    FieldNumType FieldNum;
-    ExecutionCountType ExecutionCount;
-    DataBytesType DataSize;
-  };
-  struct Node{
-    Node(unsigned I, FieldNumType N, DataBytesType S): Id(I), FieldNum(N), Size(S), Visited(false), InSum(0), OutSum(0) {}
-    unsigned Id;
-    FieldNumType FieldNum;
-    DataBytesType Size;
-    bool Visited;
-    ExecutionCountType InSum;
-    ExecutionCountType OutSum;
-    std::unordered_set<Edge*> InEdges;
-    std::unordered_set<Edge*> OutEdges;
-  };
-
-  struct Edge{
-   public:
-    Edge(unsigned I, ExecutionCountType C, DataBytesType D): Id(I), ExecutionCount(C), DataSize(D), Collapsed(false), LoopArc(false) {}
-    void connectNodes(Node* From, Node* To) { FromNode = From; ToNode = To; }
-    void reconnect(Node* From, Node* To);
-    unsigned Id;
-    ExecutionCountType ExecutionCount;
-    DataBytesType DataSize;
-    bool Collapsed;
-    bool LoopArc;
-    Node* FromNode;
-    Node* ToNode;
-    // For Collpased Nodes
-    std::unordered_set<Entry*> CollapsedEntries;
-  };
-
-  struct BasicBlockHelperInfo{
-    BasicBlockHelperInfo(): RemainBytes(0), FirstNode(NULL), LastNode(NULL) {}
-    DataBytesType RemainBytes;
-    Node* FirstNode;
-    Node* LastNode;
-  };
-
- public:
-  FieldReferenceGraph(const Function* F) : Func(F), RootNode(NULL) {}
-  ~FieldReferenceGraph() {
-    for (auto *N : NodeList)
-      delete N;
-    for (auto *E : EdgeList)
-      delete E;
-    for (auto *E : EntryList)
-      delete E;
-    for (auto &it : BBInfoMap)
-      delete it.second;
-    NodeList.clear();
-    EdgeList.clear();
-    EntryList.clear();
-    BBInfoMap.clear();
-  }
-
-  // Functions for building FRG
-  // Creator and getter of helper info for the basic block, useful when connect nodes from different basic blocks
-  BasicBlockHelperInfo* createBasicBlockHelperInfo(const BasicBlock* BB);
-  BasicBlockHelperInfo* getBasicBlockHelperInfo(const BasicBlock* BB);
-
-  // The two functions are used to create a new node in the graph, unconnected with other nodes, and return the pointer to the Node
-  Node* createNewNode(FieldNumType FieldNum, DataBytesType S);
-  Node* createNewNode() { return createNewNode(0, 0); }
-
-  // The two functions are used to connect two nodes in FRG with or without given weight
-  void connectNodes(Node* From, Node* To, ExecutionCountType C, DataBytesType D, bool BackEdge = false);
-  void connectNodes(Node* From, Node* To) { connectNodes(From, To, 0, 0); }
-
-  // The getter and setter of entry node in the FRG
-  Node* getRootNode() const { return RootNode; }
-  void setRootNode(Node* N) { RootNode = N; }
-
-  // Functions for collapsing FRG
-  // Convert a node to a collapsed entry and add it to Edge
-  void collapseNodeToEdge(Node* N, Edge* E);
-  // Copy a collapsed entry to a new edge
-  void moveCollapsedEntryToEdge(Entry* Entry, Edge* FromEdge, Edge* ToEdge);
-  unsigned getNumNodes() const { return NodeList.size(); }
-  Node* getNodeById(unsigned Id) const { assert(Id < NodeList.size()); return NodeList[Id]; }
-
-  // For debug
-  void debugPrint(raw_ostream& OS) const;
-  void checkInOutSum() const;
-  void debugPrintCollapsedEntries(raw_ostream& OS, FieldReferenceGraph::Edge* E) const;
-
- private:
-  const Function* Func;
-  Node* RootNode;
-  std::vector<Node*> NodeList;
-  std::vector<Edge*> EdgeList;
-  std::vector<Entry*> EntryList;
-  std::unordered_map<const BasicBlock*, BasicBlockHelperInfo*> BBInfoMap;
-};
-
-class StructFieldAccessInfo;
-class StructFieldAccessManager
-{
-  /* This class is used to keep track of all StructFieldAccessInfo objects in the program
-     and make sure only one StructFieldAccessInfo object for each type of struct declared
-     in the program.
-  */
- public:
-  StructFieldAccessManager(const Module& M,
-                           function_ref<BlockFrequencyInfo *(Function &)> LBFI,
-                           function_ref<BranchProbabilityInfo *(Function &)> LBPI,
-                           function_ref<LoopInfo *(Function &)> LLI):
-      CurrentModule(M),
-      LookupBFI(LBFI),
-      LookupBPI(LBPI),
-      LookupLI(LLI),
-      StatCounts(Stats::max_stats) {};
-  ~StructFieldAccessManager();
-
-  // Retrieve debug info for all structs defined in the program
-  void retrieveDebugInfoForAllStructs();
-  // Functions for IR analysis
-  // Check if the struct type is created before; if not, create a new StructFieldAccessInfo object for it
-  StructFieldAccessInfo* createOrGetStructFieldAccessInfo(const Type* T);
-  // Retrieve the pointer to the previous created StructFieldAccessInfo object for the type
-  StructFieldAccessInfo* getStructFieldAccessInfo(const Type* T) const;
-  // Retrieve execution count for a basic block
-  Optional<uint64_t> getExecutionCount(const BasicBlock* BB) const{
-    Function* func = const_cast<Function*>(BB->getParent());
-    return LookupBFI(*func)->getBlockProfileCount(BB);
-  }
-  Optional<double> getBranchProbability(const BasicBlock* FromBB, const BasicBlock* ToBB) const{
-    assert(FromBB->getParent() == ToBB->getParent());
-    Function* func = const_cast<Function*>(FromBB->getParent());
-    auto Prob = LookupBPI(*func)->getEdgeProbability(FromBB, ToBB);
-    return 1.0 * Prob.getNumerator() / Prob.getDenominator();
-  }
-  // Retrive a pair of information if the instruction is accessing any struct type and field number
-  Optional<std::pair<const Type*, FieldNumType> > getFieldAccessOnInstruction(const Instruction* I) const;
-
-  // Functions for FRG build
-  // Call functions to build FRG for all structs with accesses
-  void buildFieldReferenceGraphForAllStructs();
-  void buildCloseProximityRelations();
-  // Check if an edge from FromBB to ToBB is a back edge in any loop
-  bool isBackEdgeInLoop(const BasicBlock* FromBB, const BasicBlock* ToBB) const;
-
-  // Functions for debugging
-  // Print all accesses of all struct types defined in the program
-  void debugPrintAllStructAccesses() const;
-  // Print all FRGs of all struct types
-  void debugPrintAllFRGs() const;
-  // Print all CPGs of all struct types
-  void debugPrintAllCPGs() const;
-  // Print the IR of the module with annotated information about struct access
-  void debugPrintAnnotatedModule() const;
-
-  // For stats
-  enum Stats{
-    struct_pointer_pointer,
-    func_arg_value,
-    func_arg_not_defined,
-    gep_in_arg,
-    gep_in_bitcast,
-    gep_in_unknown,
-    user_not_instruction_nor_operator,
-    max_stats
-  };
-  // Increment stats for one category
-  void addStats(unsigned Category) { StatCounts[Category]++; }
-  // Print a brief stats of struct access
-  void printStats();
-
- private:
-  const Module& CurrentModule;
-  // Function reference that is used to retrive execution count for basic block
-  function_ref<BlockFrequencyInfo *(Function &)> LookupBFI;
-  // Function reference that is used to calculate branch probability
-  function_ref<BranchProbabilityInfo *(Function &)> LookupBPI;
-  // Function reference that is used to retrive loop information
-  function_ref<LoopInfo *(Function &)> LookupLI;
-  std::unordered_map<const Type*, StructFieldAccessInfo*> StructFieldAccessInfoMap;
-  std::vector<unsigned> StatCounts;
-  const std::vector<std::string> StatNames = {"Variable type is Struct**",
-                                              "Function argument is a value",
-                                              "Function argument is not defined in the program",
-                                              "GEP value passed into function calls",
-                                              "GEP value passed into bitcast",
-                                              "GEP value passed into unexpected opcode",
-                                              "User is not Instruction nor Operator"
-  };
-
-  std::unordered_map<const StructType*, DICompositeType*> StructDebugInfo;
-  // Retrieve debug info of the struct definition from the function
-  DICompositeType* retrieveDebugInfoForStruct(const Type* T);
-  void recursiveFindDebugInfoOfStruct(DIType* Ty);
-};
-
-class StructFieldAccessInfo
-{
-  /* This class is used to store all access information for each struct declared in
-    the program. It records all loads and stores to all fields of the struct to provide
-    essential information for cache-aware struct field analysis.
-  */
- public:
-  StructFieldAccessInfo(const Type* T, const Module& MD, const StructFieldAccessManager* M, const DICompositeType* D): CurrentModule(MD), StructureType(dyn_cast<StructType>(T)), DebugInfo(D), NumElements(StructureType->getNumElements()), StructManager(M), StatCounts(StructFieldAccessManager::Stats::max_stats) {
-    CloseProximityTable.resize(NumElements);
-    for (unsigned i = 0; i < NumElements; i++){
-      CloseProximityTable[i].resize(NumElements);
-      for (unsigned j = 0; j < NumElements; j++){
-        CloseProximityTable[i][j] = std::make_pair(0, 0);
-      }
-    }
-    if (PerformCPGCheck){
-      GoldCPT.resize(NumElements);
-      for (unsigned i = 0; i < NumElements; i++){
-        GoldCPT[i].resize(NumElements);
-        for (unsigned j = 0; j < NumElements; j++){
-          GoldCPT[i][j] = std::make_pair(0, 0);
-        }
-      }
-    }
-    //outs() << "Struct Elements: " << NumElements << "\n";
-    //outs() << "CPG rows: " << CloseProximityTable.size() << " columns: " << CloseProximityTable[0].size() << "\n";
-  }
-
-  ~StructFieldAccessInfo() {
-    for (auto* it : FRGArray){
-      delete it;
-    }
-    FRGArray.clear();
-  }
-
-  // Functions for IR analysis
-  // Analyze a value pointing to a struct and collect struct access from it. It can be allocas/function args/globals
-  void analyzeUsersOfStructValue(const Value* V);
-  // Analyze a value pointing to a struct* and collect struct access from it. It can be allocas/function args/globals
-  void analyzeUsersOfStructPointerValue(const Value* V);
-  // Obtain which field the instruction is accessing and return no val if not accessing any struct field
-  Optional<FieldNumType> getAccessFieldNum(const Instruction* I) const;
-  // Obtain total number of instructions that access the struct fields
-  unsigned getTotalNumFieldAccess() const { return FieldAccessMap.size(); }
-  // Obtain execution count for the BasicBlock/Instruction from profiling info, if any
-  Optional<uint64_t> getExecutionCount(const BasicBlock* BB) const {
-    return StructManager->getExecutionCount(BB);
-  }
-  Optional<uint64_t> getExecutionCount(const Instruction* I) const {
-    return StructManager->getExecutionCount(I->getParent());
-  }
-  Optional<double> getBranchProbability(const BasicBlock* FromBB, const BasicBlock* ToBB) const{
-    return StructManager->getBranchProbability(FromBB, ToBB);
-  }
-  // Functions for building FRG
-  void buildFieldReferenceGraph();
-  FieldReferenceGraph* buildFieldReferenceGraph(const Function* F);
-  // Functions for building CPG
-  void buildCloseProximityRelations();
-
-  // Print all instructions that access any struct field
-  void debugPrintAllStructAccesses(raw_ostream& OS) const;
-  // Print all FRGs for this struct
-  void debugPrintFieldReferenceGraph(raw_ostream& OS) const;
-  // Print the CPG of this struct
-  void debugPrintCloseProximityGraph(raw_ostream& OS) const;
-  // Print the Gold CPG of this struct
-  void debugPrintGoldCPT(raw_ostream& OS) const;
-
-  // For stats
-  void addStats(unsigned Category, unsigned Opcode = 0) {
-    StatCounts[Category]++;
-    if (Category == StructFieldAccessManager::Stats::gep_in_unknown){
-      UnknownOpcodes.insert(Opcode);
-    }
-  }
-  unsigned getStats(unsigned Category) const { return StatCounts[Category]; }
-  void printUnknownOpcodes(raw_ostream& OS) const {
-    if (UnknownOpcodes.size() == 0)
-      return;
-    OS << "Unknown opcodes: ";
-    for (auto& it : UnknownOpcodes){
-      OS << it << " ";
-    }
-    OS << "\n";
-  }
-
- private:
-  const Module& CurrentModule;
-  const StructType* StructureType;
-  const DICompositeType* DebugInfo;
-  FieldNumType NumElements;
-  const StructFieldAccessManager* StructManager;
-  // A map records all instructions accessing which field of the structure
-  std::unordered_map<const Instruction*, FieldNumType> FieldAccessMap;
-  // A vector stores functions that contains struct accesses for further analysis
-  std::unordered_set<const Function*> FunctionsForAnalysis;
-  // A vector stores all FRGs for all functions
-  std::vector<FieldReferenceGraph*> FRGArray;
-  // Close Proximity relation table
-  std::vector< std::vector< std::pair<ExecutionCountType, DataBytesType> > > CloseProximityTable;
-  // Golden Close Proximity relation table for debugging
-  std::vector< std::vector< std::pair<ExecutionCountType, DataBytesType> > > GoldCPT;
-  //A vector stores per struct stats
-  std::vector<unsigned> StatCounts;
-  std::unordered_set<unsigned> UnknownOpcodes;
-
-  // Private functions
-  // Functions for building FRG
-  // Calculate which field of the struct is the GEP pointing to, from GetElementPtrInst or GEPOperator
-  FieldNumType calculateFieldNumFromGEP(const User* U) const;
-  // Record all users of a GEP instruction/operator that calculates the address of a field.
-  // It's the only supported way to add access to a field for now
-  void addFieldAccessFromGEP(const User* U);
-  // Record an access pattern in the data structure
-  void addFieldAccessNum(const Instruction* I, FieldNumType FieldNum);
-
-  // Use debug info to remaping struct fields (not using yet)
-  void remapFieldFromDebugInfo();
-  // Calculate memory access data size in Bytes
-  DataBytesType getMemAccessDataSize(const Instruction* I) const;
-
-  // Functions for building CPG
-  void updateCPG(FieldNumType Src, FieldNumType Dest, ExecutionCountType C, DataBytesType D);
-  // Build CPG with brutal force
-  void updateGoldCPG(FieldNumType Src, FieldNumType Dest, ExecutionCountType C, DataBytesType D);
-  void calculateCPRelation(std::vector<FieldReferenceGraph::Edge*>* Path);
-  void findPathInFRG(FieldReferenceGraph::Node* Start, FieldReferenceGraph::Node* End, std::vector<FieldReferenceGraph::Edge*>* Path, std::unordered_set<FieldReferenceGraph::Node*>* VisitedNodes);
-  void calculatePathBetween(FieldReferenceGraph::Node* FromNode, FieldReferenceGraph::Node* ToNode);
-  void createFRGPairs(FieldReferenceGraph* FRG, FieldReferenceGraph::Node* Root, std::vector<FieldReferenceGraph::Edge*>* Path);
-  void createGoldCloseProximityRelations(FieldReferenceGraph* FRG);
-  void compareCloseProximityRelations() const;
-  void checkFRG() const;
-  // Build CPG with collapsing FRG first
-  void updateCPGBetweenNodes(FieldReferenceGraph::Node* From, FieldReferenceGraph::Node* To, FieldReferenceGraph::Edge* Edge, ExecutionCountType C, DataBytesType D, std::unordered_set<FieldReferenceGraph::Node*>* CheckList);
-  void updateCPGFromNodeToSubtree(FieldReferenceGraph::Edge* E);
-  bool collapseSuccessor(FieldReferenceGraph* FRG, FieldReferenceGraph::Edge* Arc);
-  bool collapseRoot(FieldReferenceGraph* FRG, FieldReferenceGraph::Node* Root);
-  void collapseFieldReferenceGraph(FieldReferenceGraph* FRG);
-};
-
-class StructFieldCacheAnalysisAnnotatedWriter : public AssemblyAnnotationWriter {
- public:
-  StructFieldCacheAnalysisAnnotatedWriter(const StructFieldAccessManager* S = NULL): StructManager(S) {}
-
-  // Override the base class function to print an annotate message after each basic block
-  virtual void emitBasicBlockEndAnnot(const BasicBlock* BB,
-                                      formatted_raw_ostream &OS) {
-    OS.resetColor();
-    auto count = StructManager->getExecutionCount(BB);
-    if (count.hasValue()){
-      OS.changeColor(raw_ostream::YELLOW, false, false);
-      OS << "; [prof count = " << count.getValue() << "]\n";
-      OS.resetColor();
-    }
-    else{
-      OS.changeColor(raw_ostream::YELLOW, false, false);
-      OS << "; [prof count not found " << "]\n";
-      OS.resetColor();
-    }
-  }
-
-  virtual void emitInstructionAnnot(const Instruction *I,
-                                    formatted_raw_ostream &OS) {
-    if (StructManager == NULL)
-      return;
-    if (auto pair = StructManager->getFieldAccessOnInstruction(I)){
-      OS.changeColor(raw_ostream::GREEN, false, false);
-      auto* type = pair.getValue().first;
-      assert(isa<StructType>(type));
-      if (dyn_cast<StructType>(type)->isLiteral())
-        OS << "; [Instruction is memory access on field " << pair.getValue().second << " of a literal struct.] ";
-      else
-        OS << "; [Instruction is memory access on field " << pair.getValue().second << " of struct " << type->getStructName() << "] ";
-    }
-    else{
-      OS.resetColor();
-    }
-  }
- private:
-  const StructFieldAccessManager* StructManager;
-};
-}
-
-// Utility functions
-static void updatePairByMerging(ExecutionCountType& ResultCount, DataBytesType& ResultDistance, ExecutionCountType SourceCount1, DataBytesType SourceDistance1, ExecutionCountType SourceCount2, DataBytesType SourceDistance2)
-{
-  ResultCount = SourceCount1 + SourceCount2;
-  if (ResultCount != 0)
-    ResultDistance = (SourceCount1 * SourceDistance1 + SourceCount2 * SourceDistance2) / ResultCount;
-  else
-    ResultDistance = 0;
-}
-static void updatePairByMerging(ExecutionCountType& ResultCount, DataBytesType& ResultDistance, ExecutionCountType SourceCount, DataBytesType SourceDistance)
-{
-  //  DEBUG_WITH_TYPE(DEBUG_TYPE_CPG, dbgs() << "Before merging: " << DEBUG_PRINT_COUNT(ResultCount) << " and " << DEBUG_PRINT_DIST(ResultDistance));
-  if (SourceCount + ResultCount != 0)
-    ResultDistance = (SourceCount * SourceDistance + ResultCount * ResultDistance) / (SourceCount + ResultCount);
-  else
-    ResultDistance = 0;
-  ResultCount += SourceCount;
-  //DEBUG_WITH_TYPE(DEBUG_TYPE_CPG, dbgs() << "After merging: " << DEBUG_PRINT_COUNT(ResultCount) << " and " << DEBUG_PRINT_DIST(ResultDistance));
-  //updatePairByMerging(ResultCount, ResultDistance, ResultCount, ResultDistance, SourceCount, SourceDistance);
-}
-
-static void updatePairByConnecting(ExecutionCountType& ResultCount, DataBytesType& ResultDistance, ExecutionCountType SourceCount, double Ratio, DataBytesType SourceDistance1, DataBytesType SourceDistance2)
-{
-  assert(Ratio <= 1);
-  ResultCount = SourceCount * Ratio;
-  ResultDistance = SourceDistance1 + SourceDistance2;
-}
-
-// Functions for FieldReferenceGraph
-void FieldReferenceGraph::Edge::reconnect(FieldReferenceGraph::Node* From, FieldReferenceGraph::Node* To)
-{
-  DEBUG_WITH_TYPE(DEBUG_TYPE_CPG, dbgs() << "Reconnect edge: (" << FromNode->Id << "," << ToNode->Id <<") to (" << From->Id << "," << To->Id << ") with " << DEBUG_PRINT_COUNT(ExecutionCount) << " and " << DEBUG_PRINT_DIST(DataSize) << "\n");
-  if (From == To){
-    DEBUG_WITH_TYPE(DEBUG_TYPE_CPG, dbgs() << "Reconnection results in a node pointing to itself, remove this edge\n");
-    FromNode->OutEdges.erase(this);
-    ToNode->InEdges.erase(this);
-    FromNode = NULL;
-    ToNode = NULL;
-    return;
-  }
-  assert(From != FromNode || To != ToNode); // Assume never reconnect two nodes already connected with this Edge
-  Edge* ExistEdge = NULL;
-  for (auto *E : From->OutEdges){
-    if (E->ToNode == To)
-      ExistEdge = E;
-  }
-  if (ExistEdge){
-    assert(To->InEdges.find(ExistEdge) != To->InEdges.end());
-    DEBUG_WITH_TYPE(DEBUG_TYPE_CPG, dbgs() << "Node " << From->Id << " and Node " << To->Id << " already have an edge with " << DEBUG_PRINT_COUNT(ExistEdge->ExecutionCount) << " and " << DEBUG_PRINT_DIST(ExistEdge->DataSize) << "\n");
-    // Reconnect edge to two nodes that have connection, weights need to be adjusted
-    updatePairByMerging(ExecutionCount, DataSize, ExistEdge->ExecutionCount, ExistEdge->DataSize);
-    /*
-    ExecutionCount += ExistEdge->ExecutionCount;
-    if (ExecutionCount != 0)
-      DataSize = ((ExistEdge->ExecutionCount * ExistEdge->DataSize) + (ExecutionCount * DataSize)) / ExecutionCount;
-    else
-      DataSize = 0;
-    */
-    From->OutEdges.erase(ExistEdge);
-    To->InEdges.erase(ExistEdge);
-  }
-  if (From != FromNode)
-    FromNode->OutEdges.erase(this);
-  if (To != ToNode)
-    ToNode->InEdges.erase(this);
-  From->OutEdges.insert(this);
-  To->InEdges.insert(this);
-  FromNode = From;
-  ToNode = To;
-  DEBUG_WITH_TYPE(DEBUG_TYPE_CPG, dbgs() << "After reconnection: (" << FromNode->Id << "," << ToNode->Id <<") with " << DEBUG_PRINT_COUNT(ExecutionCount) << " and " << DEBUG_PRINT_DIST(DataSize) << "\n");
-}
-
-FieldReferenceGraph::BasicBlockHelperInfo* FieldReferenceGraph::createBasicBlockHelperInfo(const BasicBlock* BB)
-{
-  assert (BBInfoMap.find(BB) == BBInfoMap.end());
-  auto* ret = BBInfoMap[BB] = new BasicBlockHelperInfo;
-  return ret;
-}
-FieldReferenceGraph::BasicBlockHelperInfo* FieldReferenceGraph::getBasicBlockHelperInfo(const BasicBlock* BB)
-{
-  assert (BBInfoMap.find(BB) != BBInfoMap.end());
-  return BBInfoMap[BB];
-}
-FieldReferenceGraph::Node* FieldReferenceGraph::createNewNode(FieldNumType FieldNum, DataBytesType S)
-{
-  auto* Node = new FieldReferenceGraph::Node(NodeList.size(), FieldNum, S);
-  NodeList.push_back(Node);
-  return Node;
-}
-
-void FieldReferenceGraph::connectNodes(FieldReferenceGraph::Node* From, FieldReferenceGraph::Node* To, ExecutionCountType C, DataBytesType D, bool BackEdge)
-{
-  if (From == To){
-    // Don't connect a node back to itself to avoid a node never be able to collapse
-    return;
-  }
-  auto* Edge = new FieldReferenceGraph::Edge(EdgeList.size(), C, D);
-  EdgeList.push_back(Edge);
-  Edge->connectNodes(From, To);
-  From->OutEdges.insert(Edge);
-  To->InEdges.insert(Edge);
-  From->OutSum += C;
-  To->InSum += C;
-  if (BackEdge)
-    Edge->LoopArc = true;
-}
-
-void FieldReferenceGraph::collapseNodeToEdge(FieldReferenceGraph::Node* N, FieldReferenceGraph::Edge* E)
-{
-  assert(E->Collapsed == false);
-  E->Collapsed = true;
-  if (N->FieldNum == 0)
-    return;
-  auto* Entry = new FieldReferenceGraph::Entry(EntryList.size(), N->FieldNum, E->ExecutionCount, E->DataSize);
-  E->CollapsedEntries.insert(Entry);
-  EntryList.push_back(Entry);
-}
-
-void FieldReferenceGraph::moveCollapsedEntryToEdge(FieldReferenceGraph::Entry* Entry, FieldReferenceGraph::Edge* FromEdge, FieldReferenceGraph::Edge* ToEdge)
-{
-  assert(FromEdge->Collapsed);
-  ToEdge->CollapsedEntries.insert(Entry);
-  //FromEdge->CollapsedEntries.erase(Entry);
-}
-
-void FieldReferenceGraph::checkInOutSum() const
-{
-  assert(RootNode);
-  std::queue<Node*> ExamineList; // List of Nodes to check
-  std::unordered_set<Node*> ExaminedSet; // Set of Nodes popped from list to avoid duplicate checking
-  ExamineList.push(RootNode);
-  while (!ExamineList.empty()){
-    auto* Node = ExamineList.front();
-    ExamineList.pop();
-    if (ExaminedSet.find(Node) != ExaminedSet.end())
-      continue;
-    ExaminedSet.insert(Node);
-    if (Node->InEdges.size() && Node->OutEdges.size() && std::abs(Node->InSum-Node->OutSum)/Node->InSum > 0.1){
-      errs() << "Node " << Node->Id << " accessing field " << Node->FieldNum << " has in-sum " << Node->InSum << " and out-sum " << Node->OutSum << "\n";
-      assert(0 && "Node in-sum not equal to out-sum");
-    }
-    for (auto* Edge : Node->OutEdges){
-      ExamineList.push(Edge->ToNode);
-    }
-  }
-}
-
-void FieldReferenceGraph::debugPrint(raw_ostream& OS) const
-{
-  assert(RootNode);
-  std::queue<Node*> ExamineList; // List of Nodes to print
-  std::unordered_set<Node*> ExaminedSet; // Set of Nodes popped from list to avoid duplicate
-  ExamineList.push(RootNode);
-  OS << "Field Reference Graph for function: " << Func->getName() << "\n";
-  while (!ExamineList.empty()){
-    auto* Node = ExamineList.front();
-    ExamineList.pop();
-    if (ExaminedSet.find(Node) != ExaminedSet.end())
-      continue;
-    ExaminedSet.insert(Node);
-    OS << "Node " << Node->Id << " accesses " << Node->FieldNum << " and has " << DEBUG_PRINT_COUNT(Node->OutSum) << " out sum and " << DEBUG_PRINT_COUNT(Node->InSum) << " in sum: ";
-    OS << "connect with {";
-    for (auto* Edge : Node->OutEdges){
-      OS << " Node " << Edge->ToNode->Id << " (" << DEBUG_PRINT_COUNT(Edge->ExecutionCount) << "," << DEBUG_PRINT_DIST(Edge->DataSize) << ")  ";
-      ExamineList.push(Edge->ToNode);
-    }
-    OS << "}\n";
-  }
-}
-
-void FieldReferenceGraph::debugPrintCollapsedEntries(raw_ostream& OS, FieldReferenceGraph::Edge* E) const
-{
-  OS << "Collapsed entry for edge: (" << E->FromNode->Id << "," << E->ToNode->Id << ")\n";
-  for (auto* CE : E->CollapsedEntries){
-    OS << "Collapsed entry " << CE->Id << " field num: " << CE->FieldNum << ", count: " << DEBUG_PRINT_COUNT(CE->ExecutionCount) << ", distance: " << DEBUG_PRINT_DIST(CE->DataSize) << "\n";
-  }
-}
-
-// Functions for StructFieldAccessInfo
-void StructFieldAccessInfo::remapFieldFromDebugInfo()
-{
-  if (DebugInfo){
-    for (unsigned i = 0; i < DebugInfo->getElements().size(); i++){
-      DINode* node = DebugInfo->getElements()[i];
-      assert(node && isa<DIDerivedType>(node) && dyn_cast<DIDerivedType>(node)->getTag() == dwarf::Tag::DW_TAG_member);
-      Metadata* T = dyn_cast<DIDerivedType>(node)->getBaseType();
-      assert(T && isa<DIBasicType>(T));
-      outs() << "Element " << i << ": " << dyn_cast<DIDerivedType>(node)->getName() << " type: " << dyn_cast<DIBasicType>(T)->getName() << "\n";
-    }
-  }
-}
-
-void StructFieldAccessInfo::addFieldAccessNum(const Instruction* I, FieldNumType FieldNum)
-{
-  assert(I->getOpcode() == Instruction::Load || I->getOpcode() == Instruction::Store); // Only loads and stores
-  assert (FieldAccessMap.find(I) == FieldAccessMap.end());
-  FieldAccessMap[I] = FieldNum;
-  FunctionsForAnalysis.insert(I->getParent()->getParent()); // If this function already in the set, it'll be ignored by the set::insert
-  /*
-  // Make sure the field type matches the instruction type
-  Type* Ty;
-  if (I->getOpcode() == Instruction::Load){
-    assert(isa<LoadInst>(I));
-    auto* Inst = dyn_cast<LoadInst>(I);
-    Ty = Inst->getPointerOperand()->getType()->getPointerElementType();
-  }
-  else{
-    assert(isa<StoreInst>(I));
-    auto* Inst = dyn_cast<StoreInst>(I);
-    Ty = Inst->getPointerOperand()->getType()->getPointerElementType();
-  }
-  assert(StructureType->getElementType(FieldNum)->isStructTy() || Ty == StructureType->getElementType(FieldNum)); // TODO: this assertion will fail if a field is a struct*/
-}
-
-Optional<FieldNumType> StructFieldAccessInfo::getAccessFieldNum(const Instruction* I) const
-{
-  Optional<FieldNumType> ret;
-  auto it = FieldAccessMap.find(I);
-  if (it != FieldAccessMap.end()){
-    ret = it->second;
-  }
-  return ret;
-}
-
-FieldNumType StructFieldAccessInfo::calculateFieldNumFromGEP(const User* U) const
-{
-  DEBUG_WITH_TYPE(DEBUG_TYPE_IR, dbgs() << "Calculating field number from GEP: " << *U << "\n");
-  //Operand 0 should be a pointer to the struct
-  assert(isa<GetElementPtrInst>(U) || isa<GEPOperator>(U));
-  auto* Op = U->getOperand(0);
-  // Make sure Operand 0 is a struct type and matches the current struct type of StructFieldAccessInfo
-  assert(Op->getType()->isPointerTy() && Op->getType()->getPointerElementType()->isStructTy() && Op->getType()->getPointerElementType() == StructureType);
-  if (U->getNumOperands() < 3) // GEP to calculate struct field needs at least 2 indices (operand 1 and 2)
-    return 0;
-  //Operand 1 should be first index to the struct, usually 0; if not 0, it's like goto an element of an array of structs
-  Op = U->getOperand(1);
-  //TODO: ignore this index for now because it's the same for an array of structs
-  assert(Op->getType()->isIntegerTy());
-  //Operand 2 should be the index to the field, and be a constant
-  Op = U->getOperand(2);
-  assert(isa<Constant>(Op));
-  auto* Index = dyn_cast<Constant>(Op);
-  auto Offset = (FieldNumType)Index->getUniqueInteger().getZExtValue();
-  assert(Offset < NumElements);
-  //TODO: ignore indices after this one. If there's indices, the field has to be an array or struct
-  return Offset+1; // return field number starting from 1
-}
-
-void StructFieldAccessInfo::addFieldAccessFromGEP(const User* U)
-{
-  DEBUG_WITH_TYPE(DEBUG_TYPE_IR, dbgs() << "Analyze all users of GEP: " << *U << "\n");
-  assert(isa<GetElementPtrInst>(U) || isa<GEPOperator>(U));
-  auto FieldLoc = calculateFieldNumFromGEP(U);
-  if (FieldLoc == 0)
-    return;
-  for (auto *User : U->users()){
-    DEBUG_WITH_TYPE(DEBUG_TYPE_IR, dbgs() << "Check user of " << *U << ": " << *User << "\n");
-    //DEBUG(dbgs() << "Print the use of this user: " << *User->getOperandList()->get() << " and its user: " << *User->getOperandList()->getUser() << "\n");
-    //assert(isa<Instruction>(User) || isa<Operator>(User)); // || isa<Operator>(U));
-    if (isa<Instruction>(User)){
-      auto* Inst = dyn_cast<Instruction>(User);
-      if (Inst->getOpcode() == Instruction::Load)
-        addFieldAccessNum(Inst, FieldLoc);
-      else if (Inst->getOpcode() == Instruction::Store){
-        if (U == Inst->getOperand(1))
-          addFieldAccessNum(Inst, FieldLoc);
-      }
-      else{
-        if (Inst->getOpcode() == Instruction::Call || Inst->getOpcode() == Instruction::Invoke){
-          addStats(StructFieldAccessManager::Stats::gep_in_arg);
-        }
-        else if (Inst->getOpcode() == Instruction::BitCast){
-          addStats(StructFieldAccessManager::Stats::gep_in_bitcast);
-        }
-        else{
-          addStats(StructFieldAccessManager::Stats::gep_in_unknown, Inst->getOpcode());
-        }
-      }
-    }
-    else if (isa<Operator>(User)){
-      auto* Inst = dyn_cast<Operator>(U);
-      assert (Inst->getOpcode() != Instruction::Load || Inst->getOpcode() != Instruction::Store
-              || Inst->getOpcode() != Instruction::Call || Inst->getOpcode() != Instruction::Invoke);
-      if (Inst->getOpcode() == Instruction::BitCast){
-        addStats(StructFieldAccessManager::Stats::gep_in_bitcast);
-      }
-      else{
-        addStats(StructFieldAccessManager::Stats::gep_in_unknown, Inst->getOpcode());
-      }
-    }
-    else{
-      addStats(StructFieldAccessManager::Stats::user_not_instruction_nor_operator);
-    }
-  }
-}
-
-void StructFieldAccessInfo::analyzeUsersOfStructValue(const Value* V)
-{
-  assert(V->getType()->isPointerTy() && V->getType()->getPointerElementType()->isStructTy());
-  for (auto *U : V->users()){
-    DEBUG_WITH_TYPE(DEBUG_TYPE_IR, dbgs() << "Analyzing user of " << *V << ": " << *U << "\n");
-    //assert(isa<Instruction>(U) || isa<Operator>(U));
-    if (isa<Instruction>(U)){
-      auto *Inst = dyn_cast<Instruction>(U);
-      if (Inst->getOpcode() != Instruction::GetElementPtr){
-        // Only support access struct through GEP for now
-        continue;
-      }
-      addFieldAccessFromGEP(Inst);
-    }
-    else if (isa<Operator>(U)){
-      auto *Inst = dyn_cast<Operator>(U);
-      if (Inst->getOpcode() != Instruction::GetElementPtr){
-        // Only support access struct through GEP for now
-        continue;
-      }
-      addFieldAccessFromGEP(Inst);
-    }
-    else{
-      addStats(StructFieldAccessManager::Stats::user_not_instruction_nor_operator);
-    }
-  }
-}
-
-void StructFieldAccessInfo::analyzeUsersOfStructPointerValue(const Value* V)
-{
-  // Analyze users of value defined as struct*
-  assert(V->getType()->isPointerTy() && V->getType()->getPointerElementType()->isPointerTy() && V->getType()->getPointerElementType()->getPointerElementType()->isStructTy());
-  for (auto *U : V->users()){
-    DEBUG_WITH_TYPE(DEBUG_TYPE_IR, dbgs() << "Analyzing user of " << *V << ": " << *U << "\n");
-    //assert(isa<Instruction>(U) || isa<Operator>(U));
-    if (isa<Instruction>(U)){
-      auto *Inst = dyn_cast<Instruction>(U);
-      if (Inst->getOpcode() != Instruction::Load){
-        // Only load is allowed to access struct*
-        continue;
-      }
-      analyzeUsersOfStructValue(Inst);
-    }
-    else if (isa<Operator>(U)){
-      auto *Inst = dyn_cast<Operator>(U);
-      if (Inst->getOpcode() != Instruction::Load){
-        // Only support access struct through GEP for now
-        continue;
-      }
-      analyzeUsersOfStructValue(Inst);
-    }
-    else{
-      addStats(StructFieldAccessManager::Stats::user_not_instruction_nor_operator);
-    }
-  }
-}
-
-DataBytesType StructFieldAccessInfo::getMemAccessDataSize(const Instruction* I) const
-{
-  assert(I->getOpcode() == Instruction::Load || I->getOpcode() == Instruction::Store);
-  Type* type;
-  if (I->getOpcode() == Instruction::Load)
-    type = I->getType();
-  else
-    type = I->getOperand(0)->getType();
-  assert (type->isSized());
-  return CurrentModule.getDataLayout().getTypeSizeInBits(type) / 8;
-}
-
-FieldReferenceGraph* StructFieldAccessInfo::buildFieldReferenceGraph(const Function* F)
-{
-  DEBUG_WITH_TYPE(DEBUG_TYPE_FRG, dbgs() << "Create a new empty FRG\n");
-  auto* FRG = new FieldReferenceGraph(F);
-  FRGArray.push_back(FRG);
-  // Create and connect node inside each basic block
-  for (auto &BB : *F){
-    DEBUG_WITH_TYPE(DEBUG_TYPE_FRG, dbgs() << "Build partial FRG for BB: " << BB << "\n");
-    auto* BBI = FRG->createBasicBlockHelperInfo(&BB);
-    for (auto &I : BB){
-      if (auto FieldNum = getAccessFieldNum(&I)){
-        // Case that I is a struct access
-        DEBUG_WITH_TYPE(DEBUG_TYPE_FRG, dbgs() << "Found an instruction " << I << " is a struct access on field [" << FieldNum.getValue() << "]\n");
-        auto* NewNode = FRG->createNewNode(FieldNum.getValue(), getMemAccessDataSize(&I));
-        if (BBI->LastNode){
-          DEBUG_WITH_TYPE(DEBUG_TYPE_FRG, dbgs() << "Previous nodes found in the BB\n");
-          auto C = 0;
-          if (auto ExCnt = getExecutionCount(&I))
-            C = getExecutionCount(&I).getValue();
-          auto D = BBI->RemainBytes;
-          FRG->connectNodes(BBI->LastNode, NewNode, C, D);
-          BBI->RemainBytes = 0;
-          DEBUG_WITH_TYPE(DEBUG_TYPE_FRG, dbgs() << "Connect new node with previous node in the BB: Field [" << BBI->LastNode->FieldNum << "] to [" << FieldNum.getValue() << "] with count: " << C << " and data " << D << " bytes \n");
-          BBI->LastNode = NewNode;
-        }
-        else{
-          DEBUG_WITH_TYPE(DEBUG_TYPE_FRG, dbgs() << "No previous node found. It is the first node\n");
-          BBI->FirstNode = BBI->LastNode = NewNode;
-        }
-      }
-      else{
-        // Case that I is not struct access but a memory access
-        if (I.getOpcode() == Instruction::Load || I.getOpcode() == Instruction::Store){
-          DEBUG_WITH_TYPE(DEBUG_TYPE_FRG, dbgs() << "Found an instruction " << I << " is not a struct access but a load/store.\n");
-          if (BBI->LastNode == NULL){
-            // Create a dummy node for the first non-struct memory access
-            DEBUG_WITH_TYPE(DEBUG_TYPE_FRG, dbgs() << "Create a dummy node as the first node in the BB.\n");
-            BBI->FirstNode = BBI->LastNode = FRG->createNewNode();
-          }
-          else{
-            BBI->RemainBytes += getMemAccessDataSize(&I);
-            DEBUG_WITH_TYPE(DEBUG_TYPE_FRG, dbgs() << "Increment remaining data size to " << BBI->RemainBytes << "\n");
-          }
-        }
-      }
-    }
-    if (BBI->LastNode == NULL){
-      assert(BBI->FirstNode == NULL);
-      DEBUG_WITH_TYPE(DEBUG_TYPE_FRG, dbgs() << "Create a dummy node as BB does not have memory accesses\n");
-      BBI->FirstNode = BBI->LastNode = FRG->createNewNode();
-    }
-  }
-  // Connect nodes between different basic blocks
-  for (auto &BB : *F){
-    auto* BBI = FRG->getBasicBlockHelperInfo(&BB);
-    auto* Term = BB.getTerminator();
-    for (const auto *SB : Term->successors()){
-      auto* SBI = FRG->getBasicBlockHelperInfo(SB);
-      ExecutionCountType C = 0;
-      auto BBCount = getExecutionCount(&BB); //, SBCount = getExecutionCount(SB);
-      if (BBCount.hasValue()){
-        //C = std::min(BBCount.getValue(), SBCount.getValue());
-        // Take probability of the branch
-        auto Prob = getBranchProbability(&BB, SB);
-        assert(Prob.hasValue());
-        C = BBCount.getValue() * Prob.getValue();
-      }
-      if (C < 1e-3)
-        continue;
-      auto D = BBI->RemainBytes; // Use size of remaining data in BB
-      if (StructManager->isBackEdgeInLoop(&BB, SB))
-        FRG->connectNodes(BBI->LastNode, SBI->FirstNode, C, D, true);
-      else
-        FRG->connectNodes(BBI->LastNode, SBI->FirstNode, C, D);
-    }
-  }
-  auto* BBI = FRG->getBasicBlockHelperInfo(&F->getEntryBlock());
-  FRG->setRootNode(BBI->FirstNode);
-  DEBUG(dbgs() << "---------- FRG for function " << F->getName() << "----------------\n");
-  DEBUG(FRG->debugPrint(dbgs()));
-  DEBUG(dbgs() << "------------------------------------------------------------------------\n");
-  //FRG->checkInOutSum();
-  return FRG;
-}
-
-
-void StructFieldAccessInfo::updateCPG(FieldNumType Src, FieldNumType Dest, ExecutionCountType C, DataBytesType D)
-{
-  assert(Src <= NumElements && Dest <= NumElements);
-  if (Src == 0 || Dest == 0 || C < 1e-3 || Src == Dest)
-    // Give up update if from or to a dummy node, or if the count is zero
-    return;
-  assert(!std::isnan(C));
-  if (Src != 0 && Dest != 0){
-    if (Src > Dest){
-      std::swap(Src, Dest);
-    }
-    // Skip updates from/to a dummy node
-    DEBUG_WITH_TYPE(DEBUG_TYPE_CPG, dbgs() << "Gonna update CPG between " << Src << " and " << Dest << " with count " << DEBUG_PRINT_COUNT(C) << " and distance " << DEBUG_PRINT_DIST(D) << ":\n");
-    DEBUG_WITH_TYPE(DEBUG_TYPE_CPG, dbgs() << " Before update: " << "(" << DEBUG_PRINT_COUNT(CloseProximityTable[Src-1][Dest-1].first) << "," << DEBUG_PRINT_DIST(CloseProximityTable[Src-1][Dest-1].second) << ")\n");
-    assert(CloseProximityTable[Src-1][Dest-1].first + C != 0);
-    updatePairByMerging(CloseProximityTable[Src-1][Dest-1].first, CloseProximityTable[Src-1][Dest-1].second, C, D);
-    /*
-    CloseProximityTable[Src-1][Dest-1] = std::make_pair(
-        ( CloseProximityTable[Src-1][Dest-1].first + C ) ,
-        ( ( CloseProximityTable[Src-1][Dest-1].first * CloseProximityTable[Src-1][Dest-1].second +
-            C * D ) / ( CloseProximityTable[Src-1][Dest-1].first + C ) )
-                                                      );
-    */
-    if (std::isnan(CloseProximityTable[Src-1][Dest-1].first) || std::isnan(CloseProximityTable[Src-1][Dest-1].second)){
-      errs() << "Update CPG between " << Src << " and " << Dest << " with count " << DEBUG_PRINT_COUNT(C) << " and distance " << DEBUG_PRINT_DIST(D) << "\n";
-    }
-    DEBUG_WITH_TYPE(DEBUG_TYPE_CPG, dbgs() << " After update: " << "(" << DEBUG_PRINT_COUNT(CloseProximityTable[Src-1][Dest-1].first) << "," << DEBUG_PRINT_DIST(CloseProximityTable[Src-1][Dest-1].second) << ")\n");
-        // Count = C_old + C_new
-        // Distance = weighted distance of old and new
-  }
-}
-
-void StructFieldAccessInfo::updateGoldCPG(FieldNumType Src, FieldNumType Dest, ExecutionCountType C, DataBytesType D)
-{
-  assert(Src <= NumElements && Dest <= NumElements);
-  if (Src == 0 || Dest == 0 || C < 1e-3 || Src == Dest)
-    return;
-  if (Src != 0 && Dest != 0){
-    if (Src > Dest){
-      std::swap(Src, Dest);
-    }
-    DEBUG_WITH_TYPE(DEBUG_TYPE_CPG, dbgs() << "Gonna update Gold CPG between " << Src << " and " << Dest << " with count " << DEBUG_PRINT_COUNT(C) << " and distance " << DEBUG_PRINT_DIST(D) << ":\n");
-    DEBUG_WITH_TYPE(DEBUG_TYPE_CPG, dbgs() << " Before update: " << "(" << DEBUG_PRINT_COUNT(GoldCPT[Src-1][Dest-1].first) << "," << DEBUG_PRINT_DIST(GoldCPT[Src-1][Dest-1].second) << ")\n");
-    updatePairByMerging(GoldCPT[Src-1][Dest-1].first, GoldCPT[Src-1][Dest-1].second, C, D);
-    /*
-    GoldCPT[Src-1][Dest-1] = std::make_pair(
-        ( GoldCPT[Src-1][Dest-1].first + C ) ,
-        ( ( GoldCPT[Src-1][Dest-1].first * GoldCPT[Src-1][Dest-1].second +
-            C * D ) / ( GoldCPT[Src-1][Dest-1].first + C ) )
-            );*/
-    DEBUG_WITH_TYPE(DEBUG_TYPE_CPG, dbgs() << " After update: " << "(" << DEBUG_PRINT_COUNT(GoldCPT[Src-1][Dest-1].first) << "," << DEBUG_PRINT_DIST(GoldCPT[Src-1][Dest-1].second) << ")\n");
-  }
-}
-
-void StructFieldAccessInfo::updateCPGBetweenNodes(FieldReferenceGraph::Node* From, FieldReferenceGraph::Node* To, FieldReferenceGraph::Edge* Arc, ExecutionCountType C, DataBytesType D, std::unordered_set<FieldReferenceGraph::Node*>* CheckList)
-{
-  if (To == NULL || To == From || CheckList->find(To) != CheckList->end())
-    return;
-  DEBUG_WITH_TYPE(DEBUG_TYPE_CPG, dbgs() << "Update CPG from " << From->Id << " to " << To->Id << " with " << DEBUG_PRINT_COUNT(C) << " and " << DEBUG_PRINT_DIST(D) << "\n");
-  assert(!std::isnan(C));
-  updateCPG(From->FieldNum, To->FieldNum, C, D);
-  CheckList->insert(To);
-  for (auto* E : To->OutEdges){
-    if (E->ToNode == From)
-      continue;
-    if (E->Collapsed){
-      DEBUG_WITH_TYPE(DEBUG_TYPE_CPG, dbgs() << "Update CPG from " << From->Id << " to collapsed subtree edge (" << E->FromNode->Id << "," << E->ToNode->Id << ") with ratio " << Arc->ExecutionCount/To->InSum << "\n");
-      for (auto* Entry : E->CollapsedEntries){
-        auto ExCnt = C;
-        auto Dist = D;
-        // FIXME: this doesn't feel right
-        assert(To->InSum > 0);
-        updatePairByConnecting(ExCnt, Dist, Entry->ExecutionCount, Arc->ExecutionCount/To->InSum, Dist, To->Size + Entry->DataSize);
-        assert(!std::isnan(ExCnt));
-        updateCPG(From->FieldNum, Entry->FieldNum, ExCnt, Dist);
-      }
-    }
-    else{
-      DEBUG_WITH_TYPE(DEBUG_TYPE_CPG, dbgs() << "Found non-collapsed successor " << E->ToNode->Id << "\n");
-      auto ExCnt = C;
-      auto Dist = D;
-      assert(To->OutSum > 0);
-      updatePairByConnecting(ExCnt, Dist, ExCnt, E->ExecutionCount/To->OutSum, Dist, To->Size + E->DataSize);
-      if (ExCnt > 1e-3)
-        updateCPGBetweenNodes(From, E->ToNode, E, ExCnt, Dist, CheckList);
-    }
-  }
-  CheckList->erase(To);
-}
-
-void StructFieldAccessInfo::updateCPGFromNodeToSubtree(FieldReferenceGraph::Edge* E)
-{
-  if (E->FromNode->FieldNum == 0 || E->ExecutionCount <= 1e-3)
-    return;
-  DEBUG_WITH_TYPE(DEBUG_TYPE_CPG, dbgs() << "Update CPG from " << E->FromNode->Id << " to subtree " << E->ToNode->Id << "\n");
-  std::unordered_set<FieldReferenceGraph::Node*> CheckList;
-  updateCPGBetweenNodes(E->FromNode, E->ToNode, E, E->ExecutionCount, E->DataSize, &CheckList);
-}
-
-bool StructFieldAccessInfo::collapseSuccessor(FieldReferenceGraph* FRG, FieldReferenceGraph::Edge* Arc)
-{
-  // TODO: Why do this here?
-  /*
-  if (Arc->Collapsed){
-    for (auto* Entry : Arc->CollapsedEntries){
-      updateCPG(Arc->FromNode->FieldNum, Entry->FieldNum, Entry->ExecutionCount, Entry->DataSize);
-      // TODO: Update ARC->src, ARC->dest
-    }
-  }
-  */
-  bool Ret = false;
-  DEBUG_WITH_TYPE(DEBUG_TYPE_CPG, dbgs() << "Collapse successor Edge (" << Arc->FromNode->Id << "," << Arc->ToNode->Id << ")\n");
-  assert(!std::isnan(Arc->ExecutionCount));
-  updateCPG(Arc->FromNode->FieldNum, Arc->ToNode->FieldNum, Arc->ExecutionCount, Arc->DataSize);
-  FRG->collapseNodeToEdge(Arc->ToNode, Arc);
-  auto Edges = Arc->ToNode->OutEdges;
-  assert(Arc->ToNode->InSum > 0);
-  auto Ratio = Arc->ExecutionCount/Arc->ToNode->InSum;
-  for (auto *E : Edges){
-    assert(E->FromNode == Arc->ToNode);
-    DEBUG_WITH_TYPE(DEBUG_TYPE_CPG, dbgs() << "Check edge: ("  << E->FromNode->Id << "," << E->ToNode->Id << ")\n");
-    if (E->Collapsed){
-      for (auto* Entry : E->CollapsedEntries){
-        DEBUG_WITH_TYPE(DEBUG_TYPE_CPG, dbgs() << "Move collapsed entry " << Entry->Id << " from edge: (" << E->FromNode->Id << "," << E->ToNode->Id << ") to (" << Arc->FromNode->Id << "," << Arc->ToNode->Id << ") with a ratio of " << format("%.3f", Ratio) << "\n");
-        Entry->ExecutionCount = std::min(Entry->ExecutionCount*Ratio, Arc->ExecutionCount);
-        Entry->DataSize += Arc->DataSize + Arc->ToNode->Size;
-        assert(!std::isnan(Entry->ExecutionCount));
-        updateCPG(Arc->FromNode->FieldNum, Entry->FieldNum, Entry->ExecutionCount, Entry->DataSize);
-        FRG->moveCollapsedEntryToEdge(Entry, E, Arc);
-      }
-    }
-    else{
-      updateCPGFromNodeToSubtree(E);
-      E->ExecutionCount = std::min(Arc->ExecutionCount, E->ExecutionCount*Ratio);
-      E->DataSize += Arc->DataSize + Arc->ToNode->Size;
-      E->reconnect(Arc->FromNode, E->ToNode);
-      Ret = true;
-      if (Arc->ToNode->OutEdges.size() == 0)
-        break;
-    }
-  }
-  DEBUG_WITH_TYPE(DEBUG_TYPE_CPG, FRG->debugPrint(dbgs()));
-  DEBUG_WITH_TYPE(DEBUG_TYPE_CPG, FRG->debugPrintCollapsedEntries(dbgs(), Arc));
-  return Ret;
-}
-
-bool StructFieldAccessInfo::collapseRoot(FieldReferenceGraph* FRG, FieldReferenceGraph::Node* Root)
-{
-  DEBUG_WITH_TYPE(DEBUG_TYPE_CPG, dbgs() << "Collapse Node " << Root->Id << " as root\n");
-  bool change = true;
-  bool SubtreeChange = false;
-  while (change){
-    change = false;
-    for (auto *E : Root->OutEdges){
-      if (!E->LoopArc)
-        change |= collapseRoot(FRG, E->ToNode);
-    }
-    for (auto *E : Root->OutEdges){
-      DEBUG_WITH_TYPE(DEBUG_TYPE_CPG, dbgs() << "Check out edge: (" << E->FromNode->Id << "," << E->ToNode->Id << "): ");
-      if (E->LoopArc){
-        DEBUG_WITH_TYPE(DEBUG_TYPE_CPG, dbgs() << "It is a loop arc\n");
-        // Update CPG with accesses within SUCC loop
-        //change = true;
-      }
-      else if (E->ToNode->InEdges.size() == 1 && !E->Collapsed){ // if SUCC can be collapsed, i.e. only has one predecessor
-        DEBUG_WITH_TYPE(DEBUG_TYPE_CPG, dbgs() << "Found a successor can be collapsed\n");
-        if (collapseSuccessor(FRG, E)){
-          SubtreeChange = true;
-          change = true;
-        }
-      }
-      else{
-        DEBUG_WITH_TYPE(DEBUG_TYPE_CPG, dbgs() << "Successor cannot collapse and not a loop arc\n");
-      }
-    }
-    if (change)
-      DEBUG_WITH_TYPE(DEBUG_TYPE_CPG, dbgs() << "Subtree changes, need to collapse again\n");
-  }
-  return SubtreeChange;
-}
-
-void StructFieldAccessInfo::collapseFieldReferenceGraph(FieldReferenceGraph* FRG)
-{
-  auto* Root = FRG->getRootNode();
-  collapseRoot(FRG, Root);
-}
-
-void StructFieldAccessInfo::calculateCPRelation(std::vector<FieldReferenceGraph::Edge*>* Path)
-{
-  DEBUG_WITH_TYPE(DEBUG_TYPE_CPG, dbgs() << "Calculate path: \n");
-  for (auto* E: *Path){
-    DEBUG_WITH_TYPE(DEBUG_TYPE_CPG, dbgs() << "(" << E->FromNode->Id << "," << E->ToNode->Id << ")" << ",");
-  }
-  DEBUG_WITH_TYPE(DEBUG_TYPE_CPG, dbgs() << "\n");
-  assert(Path->size());
-  auto C = (*Path)[0]->ExecutionCount;
-  auto D = (*Path)[0]->DataSize;
-  for (unsigned i = 1; i < Path->size(); i++){
-    auto* E = (*Path)[i];
-    updatePairByConnecting(C, D, C, E->ExecutionCount/E->FromNode->OutSum, D, E->DataSize + E->FromNode->Size);
-  }
-  updateGoldCPG((*Path)[0]->FromNode->FieldNum, (*Path)[Path->size()-1]->ToNode->FieldNum, C, D);
-}
-
-void StructFieldAccessInfo::findPathInFRG(FieldReferenceGraph::Node* Start, FieldReferenceGraph::Node* End, std::vector<FieldReferenceGraph::Edge*>* Path, std::unordered_set<FieldReferenceGraph::Node*>* VisitedNodes)
-{
-  for (auto* E : Start->OutEdges){
-    if (E->ToNode == End){
-      Path->push_back(E);
-      DEBUG_WITH_TYPE(DEBUG_TYPE_CPG, dbgs() << "Find the destination, gonna calculate\n");
-      calculateCPRelation(Path);
-      Path->pop_back();
-    }
-    else if (VisitedNodes->find(E->ToNode) != VisitedNodes->end()) {
-      DEBUG_WITH_TYPE(DEBUG_TYPE_CPG, dbgs() << "Loop found, don\'t continue to find path\n");
-      continue;
-    }
-    else if (E->ExecutionCount) {
-      Path->push_back(E);
-      VisitedNodes->insert(E->ToNode);
-      findPathInFRG(E->ToNode, End, Path, VisitedNodes);
-      Path->pop_back();
-      VisitedNodes->erase(E->ToNode);
-    }
-  }
-}
-
-void StructFieldAccessInfo::calculatePathBetween(FieldReferenceGraph::Node* FromNode, FieldReferenceGraph::Node* ToNode)
-{
-  std::vector<FieldReferenceGraph::Edge*> Path;
-  std::unordered_set<FieldReferenceGraph::Node*> VisitedNodes;
-  DEBUG_WITH_TYPE(DEBUG_TYPE_CPG, dbgs() << "Calculate Path between " << FromNode->Id << " and " << ToNode->Id << "\n");
-  assert(FromNode != ToNode);
-  VisitedNodes.insert(FromNode);
-  findPathInFRG(FromNode, ToNode, &Path, &VisitedNodes);
-}
-
-void StructFieldAccessInfo::createFRGPairs(FieldReferenceGraph* FRG, FieldReferenceGraph::Node* Root, std::vector<FieldReferenceGraph::Edge*>* Path)
-{
-  for (unsigned i = 0; i < FRG->getNumNodes(); i++){
-    auto* FromNode = FRG->getNodeById(i);
-    if (FromNode->FieldNum == 0) // Skip dummy nodes
-      continue;
-    for (unsigned j = 0; j < FRG->getNumNodes(); j++){
-      if (i == j)
-        continue;
-      auto* ToNode = FRG->getNodeById(j);
-      if (ToNode->FieldNum == 0) // Skip dummy nodes
-        continue;
-      if (FromNode->FieldNum == ToNode->FieldNum)
-        continue;
-      calculatePathBetween(FromNode, ToNode);
-    }
-  }
-}
-
-void StructFieldAccessInfo::createGoldCloseProximityRelations(FieldReferenceGraph* FRG)
-{
-  auto* Root = FRG->getRootNode();
-  std::vector<FieldReferenceGraph::Edge*> Path;
-  DEBUG_WITH_TYPE(DEBUG_TYPE_CPG, dbgs() << "Create CP Relations for FRG with brutal force\n");
-  createFRGPairs(FRG, Root, &Path);
-}
-
-void StructFieldAccessInfo::compareCloseProximityRelations() const{
-  for (unsigned i = 0; i < NumElements; i++){
-    for (unsigned j = i+1; j < NumElements; j++){
-      if (std::abs(GoldCPT[i][j].first - CloseProximityTable[i][j].first) / GoldCPT[i][j].first > 0.1 ||
-          std::abs(GoldCPT[i][j].second - CloseProximityTable[i][j].second) / GoldCPT[i][j].second > 0.1){
-        outs() << "Found error in CPG: F" << i+1 << " and F" << j+1 << " should be (" << DEBUG_PRINT_COUNT(GoldCPT[i][j].first) << "," << DEBUG_PRINT_DIST(GoldCPT[i][j].second) << ") but calculated as (" << DEBUG_PRINT_COUNT(CloseProximityTable[i][j].first) << "," << DEBUG_PRINT_DIST(CloseProximityTable[i][j].second) << ")\n";
-      }
-    }
-  }
-}
-
-void StructFieldAccessInfo::buildFieldReferenceGraph()
-{
-  for (auto *F : FunctionsForAnalysis){
-    buildFieldReferenceGraph(F);
-  }
-}
-
-void StructFieldAccessInfo::buildCloseProximityRelations()
-{
-  for (auto *F : FunctionsForAnalysis){
-    DEBUG_WITH_TYPE(DEBUG_TYPE_CPG, dbgs() << "Analyzing function " << F->getName() << "\n");
-    auto* FRG = buildFieldReferenceGraph(F);
-    assert(FRG);
-    // Brutal force get CP relations
-    if (PerformCPGCheck)
-      createGoldCloseProximityRelations(FRG);
-    // Collpase FRG and get CPG
-    collapseFieldReferenceGraph(FRG);
-  }
-  if (PerformCPGCheck)
-    compareCloseProximityRelations();
-}
-
-void StructFieldAccessInfo::debugPrintFieldReferenceGraph(raw_ostream& OS) const
-{
-  for (auto *FRG : FRGArray){
-    FRG->debugPrint(OS);
-  }
-}
-
-void StructFieldAccessInfo::debugPrintAllStructAccesses(raw_ostream& OS) const
-{
-  for (auto &it : FieldAccessMap){
-    OS << "\tInstruction [" << *it.first << "] accesses field number [" << it.second << "]\n";
-  }
-}
-=======
+
 static cl::opt<unsigned> MinimalAccessCountForAnalysis(
     "struct-analysis-minimal-count", cl::init(1), cl::Hidden,
     cl::desc("Minimal access count to make the struct eligible for analysis"));
->>>>>>> be8db2cb
-
-void StructFieldAccessInfo::debugPrintCloseProximityGraph(raw_ostream& OS) const
-{
-  for (unsigned i = 0; i < NumElements; i++){
-    OS << "F" << i+1 << ": ";
-    for (unsigned j = 0; j < NumElements; j++){
-      if (j <= i)
-        OS << "-\t";
-      else
-        OS << "(" << DEBUG_PRINT_COUNT(CloseProximityTable[i][j].first) << "," << DEBUG_PRINT_DIST(CloseProximityTable[i][j].second) << ")\t";
-    }
-    OS << "\n";
-  }
-}
-
-void StructFieldAccessInfo::debugPrintGoldCPT(raw_ostream& OS) const
-{
-  for (unsigned i = 0; i < NumElements; i++){
-    OS << "F" << i+1 << ": ";
-    for (unsigned j = 0; j < NumElements; j++){
-      if (j <= i)
-        OS << "-\t";
-      else
-        OS << "(" << DEBUG_PRINT_COUNT(GoldCPT[i][j].first) << "," << DEBUG_PRINT_DIST(GoldCPT[i][j].second) << ")\t";
-    }
-    OS << "\n";
-  }
-}
-
+
+static cl::opt<bool> PerformIROnly(
+    "struct-analysis-IR-only", cl::init(false), cl::Hidden,
+    cl::desc("Stop the analysis after performing IR analysis"));
 
 // Functions for StructFieldAccessManager
-<<<<<<< HEAD
 StructFieldAccessManager::~StructFieldAccessManager() {
+  delete HotnessAnalyzer;
   for (auto &it : StructFieldAccessInfoMap)
     delete it.second;
+  for (auto &it : CloseProximityBuilderMap)
+    delete it.second;
   StructFieldAccessInfoMap.clear();
+  CloseProximityBuilderMap.clear();
   DEBUG(dbgs() << "Finish StructFieldAccessManager destructor\n");
 }
 
-void StructFieldAccessManager::recursiveFindDebugInfoOfStruct(DIType* Ty)
-{
-  while (Ty->getTag() == dwarf::Tag::DW_TAG_pointer_type ||
-         Ty->getTag() == dwarf::Tag::DW_TAG_reference_type){
-    assert(isa<DIDerivedType>(Ty));
-    Metadata* MD = dyn_cast<DIDerivedType>(Ty)->getBaseType();
-    if (MD == NULL)
-      return;
-    assert(isa<DIType>(MD));
-    Ty = dyn_cast<DIType>(MD);
-  }
-  if (!isa<DICompositeType>(Ty))
-    return;
-  if (Ty->getTag() == dwarf::Tag::DW_TAG_structure_type ||
-      Ty->getTag() == dwarf::Tag::DW_TAG_class_type){
-    assert(isa<DICompositeType>(Ty));
-    DEBUG(dbgs() << dyn_cast<DICompositeType>(Ty)->getName() << "\n");
-    auto* ST = (Ty->getTag() == dwarf::Tag::DW_TAG_structure_type) ?
-        CurrentModule.getTypeByName(StringRef("struct."+dyn_cast<DICompositeType>(Ty)->getName().str())) :
-        CurrentModule.getTypeByName(StringRef("class."+dyn_cast<DICompositeType>(Ty)->getName().str()));
-    assert(ST); // This assertion will fail on annonymous struct
-    if (StructDebugInfo.find(ST) != StructDebugInfo.end()){
-      DEBUG(dbgs() << "Found existing debugging info " << *dyn_cast<DICompositeType>(Ty));
-      // FIXME: use the one with more struct fields, because they might be shown as two different debug info
-      if (dyn_cast<DICompositeType>(Ty)->getElements().size() > StructDebugInfo[ST]->getElements().size())
-        StructDebugInfo[ST] = dyn_cast<DICompositeType>(Ty);
-    }
-    else
-      StructDebugInfo[ST] = dyn_cast<DICompositeType>(Ty);
-  }
-}
-
-void StructFieldAccessManager::retrieveDebugInfoForAllStructs()
-{
-  for (auto& NMD : CurrentModule.named_metadata()){
-    for (auto* it : NMD.operands()){
-      if (isa<DICompileUnit>(it)){
-        DEBUG(dbgs() << "Compile unit found" << *it << "\n");
-        auto* MD = dyn_cast<DICompileUnit>(it);
-        for (unsigned i = 0; i < MD->getRetainedTypes().size(); i++){
-          if (Metadata* Ty = MD->getRetainedTypes()[i]){
-            assert(isa<DIType>(Ty));
-            recursiveFindDebugInfoOfStruct(dyn_cast<DIType>(Ty));
-          }
-        }
-      }
-    }
-  }
-  for (auto &F : CurrentModule){
-    if (F.isDeclaration())
-      continue;
-    DEBUG(dbgs() << "Retrieving debug info from function: " << F.getName() << "\n");
-    auto* SubProgram = F.getSubprogram();
-    if (!SubProgram)
-      continue;
-    auto* SubroutineType = SubProgram->getType();
-    assert(SubroutineType);
-    DEBUG(dbgs() << *SubroutineType << " with size " << SubroutineType->getTypeArray().size() << "\n");
-    for (unsigned i = 0; i < SubroutineType->getTypeArray().size(); i++){
-      if (Metadata* Ty = SubroutineType->getTypeArray()[i]){
-        assert(isa<DIType>(Ty));
-        recursiveFindDebugInfoOfStruct(dyn_cast<DIType>(Ty));
-      }
-    }
-  }
-  for (auto &it : StructDebugInfo){
-    DEBUG(dbgs() << "Struct " << it.first->getName() << " has got debug info: \n");
-    auto* DebugInfo = it.second;
-    for (unsigned i = 0; i < DebugInfo->getElements().size(); i++){
-      DINode* node = DebugInfo->getElements()[i];
-      if (node && isa<DIDerivedType>(node) && dyn_cast<DIDerivedType>(node)->getTag() == dwarf::Tag::DW_TAG_member){
-        Metadata* T = dyn_cast<DIDerivedType>(node)->getBaseType();
-        assert(T && isa<DIType>(T));
-        if (!dyn_cast<DIType>(T)->getName().empty()){
-          DEBUG(dbgs() << "Field " << i << ": " << dyn_cast<DIDerivedType>(node)->getName() << " type: " << dyn_cast<DIType>(T)->getName() << "\n");
-        }
-        else{
-          if (dyn_cast<DIType>(T)->getTag() == dwarf::Tag::DW_TAG_structure_type){
-            assert(isa<DICompositeType>(T));
-            DEBUG(dbgs() << "Field " << i << ": " << dyn_cast<DIDerivedType>(node)->getName() << " type: " << "anonymous struct with " << dyn_cast<DICompositeType>(T)->getElements().size() << " fields\n");
-          }
-          else if (dyn_cast<DIType>(T)->getTag() == dwarf::Tag::DW_TAG_pointer_type){
-            assert(isa<DIDerivedType>(T));
-            Metadata* BT = dyn_cast<DIDerivedType>(T)->getBaseType();
-            assert(BT && isa<DIType>(BT));
-            if (!dyn_cast<DIType>(BT)->getName().empty()) // FIXME: only support one level pointer now
-              DEBUG(dbgs() << "Field " << i << ": " << dyn_cast<DIDerivedType>(node)->getName() << " type: " << dyn_cast<DIType>(BT)->getName() << "*\n");
-          }
-        }
-      }
-    }
-  }
-}
-
-DICompositeType* StructFieldAccessManager::retrieveDebugInfoForStruct(const Type* T)
-{
-  assert(isa<StructType>(T));
-  auto* Ty = dyn_cast<StructType>(T);
-  return StructDebugInfo[Ty];
-}
-
-StructFieldAccessInfo* StructFieldAccessManager::createOrGetStructFieldAccessInfo(const Type* T)
-{
-  if (auto* def = getStructFieldAccessInfo(T))
-=======
 StructFieldAccessInfo *
 StructFieldAccessManager::createOrGetStructFieldAccessInfo(
     const Type *T, const StructDefinitionType SType) {
   assert(isa<StructType>(T));
   auto *ST = cast<StructType>(T);
   if (auto *def = getStructFieldAccessInfo(ST))
->>>>>>> be8db2cb
     return def;
   else {
     // FIXME: retrieve debug info of the struct first: auto* debugInfo =
@@ -1420,14 +75,6 @@
     return NULL;
 }
 
-<<<<<<< HEAD
-Optional<std::pair<const Type*, FieldNumType> > StructFieldAccessManager::getFieldAccessOnInstruction(const Instruction* I) const
-{
-  Optional<std::pair<const Type*, FieldNumType> > ret;
-  for (auto &it : StructFieldAccessInfoMap){
-    if (auto FieldNum = it.second->getAccessFieldNum(I)){
-      return std::pair<const Type*, FieldNumType>(it.first, FieldNum.getValue());
-=======
 Optional<StructInfoMapPairType>
 StructFieldAccessManager::getFieldAccessOnInstruction(
     const Instruction *I) const {
@@ -1435,53 +82,11 @@
   for (auto &it : StructFieldAccessInfoMap) {
     if (auto FieldNum = it.second->getAccessFieldNum(I)) {
       return std::make_pair(it.first, FieldNum.getValue());
->>>>>>> be8db2cb
     }
   }
   return ret;
 }
 
-<<<<<<< HEAD
-void StructFieldAccessManager::buildFieldReferenceGraphForAllStructs()
-{
-  for (auto& it : StructFieldAccessInfoMap){
-    if (it.second->getTotalNumFieldAccess() != 0){
-      it.second->buildFieldReferenceGraph();
-    }
-  }
-}
-
-bool StructFieldAccessManager::isBackEdgeInLoop(const BasicBlock* FromBB, const BasicBlock* ToBB) const
-{
-  assert(FromBB->getParent() == ToBB->getParent());
-  auto* LoopInfo = LookupLI(*const_cast<Function*>(FromBB->getParent()));
-  assert(LoopInfo);
-  auto* Loop1 = LoopInfo->getLoopFor(FromBB);
-  auto* Loop2 = LoopInfo->getLoopFor(ToBB);
-  // If FromBB and ToBB are not in the same loop, it can't be a backedge
-  if (Loop1 != Loop2)
-    return false;
-  if (Loop1 == NULL)
-    return false;
-  // If ToBB is not the header of the loop, it can't be a backedge
-  if (ToBB != Loop1->getHeader())
-    return false;
-
-  return true;
-}
-
-void StructFieldAccessManager::buildCloseProximityRelations()
-{
-  for (auto& it : StructFieldAccessInfoMap){
-    if (it.second->getTotalNumFieldAccess() != 0){
-      it.second->buildCloseProximityRelations();
-    }
-  }
-}
-
-void StructFieldAccessManager::debugPrintAllStructAccesses() const
-{
-=======
 void StructFieldAccessManager::summarizeFunctionCalls() {
   for (auto &it : StructFieldAccessInfoMap) {
     it.second->summarizeFunctionCalls();
@@ -1524,8 +129,35 @@
   }
 }
 
+bool StructFieldAccessManager::isBackEdgeInLoop(const BasicBlock* FromBB, const BasicBlock* ToBB) const
+{
+  assert(FromBB->getParent() == ToBB->getParent());
+  auto* LoopInfo = LookupLI(*const_cast<Function*>(FromBB->getParent()));
+  assert(LoopInfo);
+  auto* Loop1 = LoopInfo->getLoopFor(FromBB);
+  auto* Loop2 = LoopInfo->getLoopFor(ToBB);
+  // If FromBB and ToBB are not in the same loop, it can't be a backedge
+  if (Loop1 != Loop2)
+    return false;
+  if (Loop1 == NULL)
+    return false;
+  // If ToBB is not the header of the loop, it can't be a backedge
+  if (ToBB != Loop1->getHeader())
+    return false;
+
+  return true;
+}
+
+void StructFieldAccessManager::buildCloseProximityRelations()
+{
+  for (auto& it : StructFieldAccessInfoMap){
+    auto* CPB = new CloseProximityBuilder(CurrentModule, this, it.second);
+    CPB->buildCloseProximityRelations();
+    CloseProximityBuilderMap[it.first] = CPB;
+  }
+}
+
 void StructFieldAccessManager::debugPrintAllStructAccesses() {
->>>>>>> be8db2cb
   dbgs() << "------------ Printing all struct accesses: ---------------- \n";
   for (auto &it : StructFieldAccessInfoMap) {
     dbgs().changeColor(raw_ostream::YELLOW);
@@ -1542,55 +174,7 @@
   dbgs() << "----------------------------------------------------------- \n";
 }
 
-<<<<<<< HEAD
-void StructFieldAccessManager::debugPrintAllFRGs() const
-{
-  dbgs() << "------------ Printing all FRGs: ------------------- \n";
-  for (auto &it : StructFieldAccessInfoMap){
-    dbgs().changeColor(raw_ostream::YELLOW);
-    auto* type = it.first;
-    assert(isa<StructType>(type));
-    if (dyn_cast<StructType>(type)->isLiteral()){
-      dbgs() << "A literal struct has FRGs: \n";
-    }
-    else{
-      dbgs() << "Struct [" << type->getStructName() << "] has FRGs: \n";
-    }
-    dbgs().changeColor(raw_ostream::GREEN);
-    it.second->debugPrintFieldReferenceGraph(dbgs());
-    dbgs().resetColor();
-  }
-  dbgs() << "----------------------------------------------------------- \n";
-}
-
-void StructFieldAccessManager::debugPrintAllCPGs() const
-{
-  dbgs() << "------------ Printing all CPGs: ------------------- \n";
-  for (auto &it : StructFieldAccessInfoMap){
-    dbgs().changeColor(raw_ostream::YELLOW);
-    auto* type = it.first;
-    assert(isa<StructType>(type));
-    if (dyn_cast<StructType>(type)->isLiteral()){
-      dbgs() << "A literal struct has CPG: \n";
-    }
-    else{
-      dbgs() << "Struct [" << type->getStructName() << "] has FRG: \n";
-    }
-    dbgs().changeColor(raw_ostream::GREEN);
-    it.second->debugPrintCloseProximityGraph(dbgs());
-    if (PerformCPGCheck){
-      it.second->debugPrintGoldCPT(dbgs());
-    }
-    dbgs().resetColor();
-  }
-  dbgs() << "----------------------------------------------------------- \n";
-}
-
-void StructFieldAccessManager::debugPrintAnnotatedModule() const
-{
-=======
 void StructFieldAccessManager::debugPrintAnnotatedModule() {
->>>>>>> be8db2cb
   StructFieldCacheAnalysisAnnotatedWriter Writer(this);
   std::error_code EC;
   raw_fd_ostream FILE_OS("AnnotatedModule.IR.ll", EC, llvm::sys::fs::F_RW);
@@ -1668,19 +252,6 @@
       continue;
     DEBUG_WITH_TYPE(DEBUG_TYPE_IR, dbgs().changeColor(raw_ostream::YELLOW));
     // G is always a pointer
-<<<<<<< HEAD
-    if (G.getValueType()->isStructTy()){
-      DEBUG_WITH_TYPE(DEBUG_TYPE_IR, dbgs() << "Found a global defined as struct: " << G << "\n");
-      auto* structInfoPtr = StructManager->createOrGetStructFieldAccessInfo(G.getValueType());
-      assert(structInfoPtr);
-      structInfoPtr->analyzeUsersOfStructValue(&G);
-    }
-    // Case for struct*
-    else if (G.getValueType()->isPointerTy() && G.getValueType()->getPointerElementType()->isStructTy()){
-      DEBUG_WITH_TYPE(DEBUG_TYPE_IR, dbgs() << "Found a global has struct* type: " << G << "\n");
-      auto* structInfoPtr = StructManager->createOrGetStructFieldAccessInfo(G.getValueType()->getPointerElementType());
-      assert(structInfoPtr);
-=======
     if (G.getValueType()->isStructTy()) {
       DEBUG_WITH_TYPE(DEBUG_TYPE_IR,
                       dbgs()
@@ -1699,15 +270,9 @@
       auto *structInfoPtr = StructManager->createOrGetStructFieldAccessInfo(
           G.getValueType()->getPointerElementType(),
           StructFieldAccessManager::StructDefinitionType::SDT_GlobalStructPtr);
->>>>>>> be8db2cb
       structInfoPtr->analyzeUsersOfStructPointerValue(&G);
     }
     // Case for struct**
-<<<<<<< HEAD
-    else if (G.getType()->isPointerTy() && G.getType()->getPointerElementType()->isPointerTy() && G.getType()->getPointerElementType()->getPointerElementType()->isStructTy()){
-      DEBUG_WITH_TYPE(DEBUG_TYPE_IR, dbgs() << "Found a global has struct** type: " << G << " but we ignored this\n");
-      StructManager->addStats(StructFieldAccessManager::Stats::struct_pointer_pointer);
-=======
     else if (G.getType()->isPointerTy() &&
              G.getType()->getPointerElementType()->isPointerTy() &&
              G.getType()
@@ -1719,7 +284,6 @@
                              << " but we ignored this\n");
       StructManager->addStats(
           StructFieldAccessManager::DebugStats::DS_StructPtrPtr);
->>>>>>> be8db2cb
     }
     DEBUG_WITH_TYPE(DEBUG_TYPE_IR, dbgs().resetColor());
   }
@@ -1735,21 +299,6 @@
           auto *type = I.getType()->getPointerElementType();
           if (type->isStructTy()) {
             // Identified I is an alloca of a struct
-<<<<<<< HEAD
-            DEBUG_WITH_TYPE(DEBUG_TYPE_IR, dbgs() << "Found an alloca of a struct: " << I << "\n");
-            auto* structInfoPtr = StructManager->createOrGetStructFieldAccessInfo(type);
-            structInfoPtr->analyzeUsersOfStructValue(&I);
-          }
-          else if (type->isPointerTy() && type->getPointerElementType()->isStructTy()){
-            DEBUG_WITH_TYPE(DEBUG_TYPE_IR, dbgs() << "Found an alloca of a struct*: " << I << "\n");
-            auto* structInfoPtr = StructManager->createOrGetStructFieldAccessInfo(type->getPointerElementType());
-            structInfoPtr->analyzeUsersOfStructPointerValue(&I);
-            //StructManager->addStats(StructFieldAccessManager::Stats::struct_pointer);
-          }
-          else if (type->isPointerTy() && type->getPointerElementType()->isPointerTy() && type->getPointerElementType()->getPointerElementType()->isStructTy()){
-            DEBUG_WITH_TYPE(DEBUG_TYPE_IR, dbgs() << "Found an alloca of a struct**: " << I << " but we ignore this\n");
-            StructManager->addStats(StructFieldAccessManager::Stats::struct_pointer_pointer);
-=======
             DEBUG_WITH_TYPE(DEBUG_TYPE_IR,
                             dbgs() << "Found an alloca of a struct: " << I
                                    << "\n");
@@ -1779,7 +328,6 @@
                                    << " but we ignore this\n");
             StructManager->addStats(
                 StructFieldAccessManager::DebugStats::DS_StructPtrPtr);
->>>>>>> be8db2cb
           }
         }
       }
@@ -1789,12 +337,6 @@
   for (auto &F : M) {
     if (F.isDeclaration())
       continue;
-<<<<<<< HEAD
-    for (auto &AG : F.args()){
-      if (AG.getType()->isStructTy()){
-        DEBUG_WITH_TYPE(DEBUG_TYPE_IR, dbgs() << "Found an argument of a struct pass by value: " << AG << " and no support for this yet\n");
-        StructManager->addStats(StructFieldAccessManager::Stats::func_arg_value);
-=======
     for (auto &AG : F.args()) {
       if (AG.getType()->isStructTy()) {
         DEBUG_WITH_TYPE(DEBUG_TYPE_IR,
@@ -1803,21 +345,10 @@
                             << AG << " and no support for this yet\n");
         StructManager->addStats(
             StructFieldAccessManager::DebugStats::DS_FuncArgValue);
->>>>>>> be8db2cb
       }
       if (AG.getType()->isPointerTy() &&
           AG.getType()->getPointerElementType()->isStructTy()) {
         // Identified AG is an argument with a struct type
-<<<<<<< HEAD
-        auto* StructPtr = StructManager->getStructFieldAccessInfo(AG.getType()->getPointerElementType());
-        if (StructPtr){
-          DEBUG_WITH_TYPE(DEBUG_TYPE_IR, dbgs() << "Found an argument of a struct defined in the module: " << AG << "\n");
-          StructPtr->analyzeUsersOfStructValue(&AG);
-        }
-        else{
-          DEBUG_WITH_TYPE(DEBUG_TYPE_IR, dbgs() << "Found an argument of a struct not defined in the program: " << AG << "\n");
-          StructManager->addStats(StructFieldAccessManager::Stats::func_arg_not_defined);
-=======
         auto *StructPtr = StructManager->getStructFieldAccessInfo(
             AG.getType()->getPointerElementType());
         if (StructPtr) {
@@ -1833,7 +364,6 @@
                                              << AG << "\n");
           StructManager->addStats(
               StructFieldAccessManager::DebugStats::DS_FuncArgNotDefined);
->>>>>>> be8db2cb
         }
       }
     }
@@ -1843,19 +373,11 @@
   DEBUG_WITH_TYPE(DEBUG_TYPE_IR, StructManager->debugPrintAnnotatedModule());
 }
 
-<<<<<<< HEAD
-
-static void createFieldReferenceGraph(StructFieldAccessManager* StructManager)
+static void applyFilters(StructFieldAccessManager* StructManager)
 {
-  //FIXME: add a filter to filter out structs to ignore
-  StructManager->buildFieldReferenceGraphForAllStructs();
-  DEBUG(StructManager->debugPrintAllFRGs());
-}
-
-static void collapseFieldReferenceGraphAndCreateCloseProximityGraph(StructFieldAccessManager* StructManager)
-{
-  StructManager->buildCloseProximityRelations();
-  DEBUG(StructManager->debugPrintAllCPGs());
+  StructManager->summarizeFunctionCalls();
+  StructManager->applyFiltersToStructs();
+  StructManager->printStats();
 }
 
 static bool performStructFieldCacheAnalysis(Module &M,
@@ -1865,28 +387,16 @@
 {
   DEBUG(dbgs() << "Start of struct field cache analysis\n");
   StructFieldAccessManager StructManager(M, LookupBFI, LookupBPI, LookupLI);
-  // Step 0 - retrieve debug info for all struct FIXME: disable for now because it's not supporting annonymous structs
-  //StructManager.retrieveDebugInfoForAllStructs();
+  // Step 0 - retrieve debug info for all struct TODO: disable for now because
+  // it's not supporting annonymous structs
   // Step 1 - perform IR analysis to collect info of all structs
   performIRAnalysis(M, &StructManager);
-  // Step 2 - create Field Refernce Graph according to the results of IR analysis
-  //createFieldReferenceGraph(&StructManager); // FIXME: This step can be skipped if Step 3 is finalized
-  // Step 3 - collapse Field Reference Graph and create Close Proximity Graph
-  collapseFieldReferenceGraphAndCreateCloseProximityGraph(&StructManager);
-=======
-static bool performStructFieldCacheAnalysis(
-    Module &M, function_ref<BlockFrequencyInfo *(Function &)> LookupBFI) {
-  DEBUG(dbgs() << "Start of struct field cache analysis\n");
-  StructFieldAccessManager StructManager(M, LookupBFI);
-  // Step 0 - retrieve debug info for all struct TODO: disable for now because
-  // it's not supporting annonymous structs
-  // StructManager.retrieveDebugInfoForAllStructs();
-  // Step 1 - perform IR analysis to collect info of all structs
-  performIRAnalysis(M, &StructManager);
-  StructManager.summarizeFunctionCalls();
-  StructManager.applyFiltersToStructs();
-  StructManager.printStats();
->>>>>>> be8db2cb
+  // Step 2 - summarize function calls and apply filters
+  applyFilters(&StructManager);
+  // Step 3 - build and collapse Field Reference Graph and create Close Proximity Graph
+  if (!PerformIROnly){
+    StructManager.buildCloseProximityRelations();
+  }
   DEBUG(dbgs() << "End of struct field cache analysis\n");
   return false;
 }
@@ -1908,11 +418,14 @@
 };
 } // namespace
 
+
 char StructFieldCacheAnalysisPass::ID = 0;
 INITIALIZE_PASS_BEGIN(StructFieldCacheAnalysisPass,
                       "struct-field-cache-analysis",
                       "Struct Field Cache Analysis", false, false)
-INITIALIZE_PASS_DEPENDENCY(BlockFrequencyInfoWrapperPass)
+    INITIALIZE_PASS_DEPENDENCY(BlockFrequencyInfoWrapperPass)
+    INITIALIZE_PASS_DEPENDENCY(BranchProbabilityInfoWrapperPass)
+INITIALIZE_PASS_DEPENDENCY(LoopInfoWrapperPass)
 INITIALIZE_PASS_END(StructFieldCacheAnalysisPass, "struct-field-cache-analysis",
                     "Struct Field Cache Analysis", false, false)
 ModulePass *llvm::createStructFieldCacheAnalysisPass() {
