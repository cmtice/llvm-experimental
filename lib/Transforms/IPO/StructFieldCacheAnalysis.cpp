// lib/Tranforms/IPO/StructFieldCacheAnalysis.cpp - Performs Cache-Aware
// Structure Analysis-*- C++ -*-===//
//
//                     The LLVM Compiler Infrastructure
//
// This file is distributed under the University of Illinois Open Source
// License. See LICENSE.TXT for details.
//
//===------------------------------------------------------------------------===//
//
// This pass performs analysis on cache-aware structure field accesses based on
// the following paper and reports recommendations on changes to make on the
// source code to improve performance.
//  [1] M. Hagog, C. Tice “Cache Aware Data Layout Reorganization Optimization
//  in GCC”, Proceedings
//      of the GCC Developers’ Summit,  Ottawa, 2005.
//
//===------------------------------------------------------------------------===//

#include "StructFieldCacheAnalysisImpl.h"
#include "llvm/Support/FileSystem.h"

using namespace llvm;

#define DEBUG_TYPE "struct-analysis"
#define DEBUG_TYPE_IR "struct-analysis-IR"
#define DEBUG_TYPE_STATS "struct-analysis-detailed-stats"


static cl::opt<unsigned> MinimalAccessCountForAnalysis(
    "struct-analysis-minimal-count", cl::init(1), cl::Hidden,
    cl::desc("Minimal access count to make the struct eligible for analysis"));

<<<<<<< HEAD
static cl::opt<bool> PerformIROnly(
    "struct-analysis-IR-only", cl::init(false), cl::Hidden,
    cl::desc("Stop the analysis after performing IR analysis"));
=======
namespace llvm {
/// This class is inherited from AssemblyAnnotationWriter and used
/// to print annotated information on IR. This class is private to
class StructFieldCacheAnalysisAnnotatedWriter
    : public AssemblyAnnotationWriter {
public:
  StructFieldCacheAnalysisAnnotatedWriter(
      const StructFieldAccessManager *S = NULL)
      : StructManager(S) {}

  /// Override the base class function to print an annotate message after each
  /// basic block
  virtual void emitBasicBlockEndAnnot(const BasicBlock *BB,
                                      formatted_raw_ostream &OS) {
    OS.resetColor();
    auto count = StructManager->getExecutionCount(BB);
    if (count.hasValue()) {
      OS.changeColor(raw_ostream::YELLOW, false, false);
      OS << "; [prof count = " << count.getValue() << "]\n";
      OS.resetColor();
    } else {
      OS.changeColor(raw_ostream::YELLOW, false, false);
      OS << "; [prof count not found "
         << "]\n";
      OS.resetColor();
    }
  }

  /// Override the base class function to print an annotate message after each
  /// Instruction
  virtual void emitInstructionAnnot(const Instruction *I,
                                    formatted_raw_ostream &OS) {
    if (StructManager == NULL)
      return;
    if (auto pair = StructManager->getFieldAccessOnInstruction(I)) {
      OS.changeColor(raw_ostream::GREEN, false, false);
      auto *type = pair.getValue().first;
      if (type->isLiteral())
        OS << "; [Field " << pair.getValue().second
           << " of a literal struct.] ";
      else
        OS << "; [Field " << pair.getValue().second << " of struct "
           << type->getStructName() << "] ";
    } else {
      OS.resetColor();
    }
  }

private:
  const StructFieldAccessManager *StructManager;
};
} // namespace llvm
>>>>>>> 988c3da3

// Functions for StructFieldAccessManager
StructFieldAccessManager::~StructFieldAccessManager() {
  delete HotnessAnalyzer;
  for (auto &it : StructFieldAccessInfoMap)
    delete it.second;
  for (auto &it : CloseProximityBuilderMap)
    delete it.second;
  StructFieldAccessInfoMap.clear();
  CloseProximityBuilderMap.clear();
  DEBUG(dbgs() << "Finish StructFieldAccessManager destructor\n");
}

StructFieldAccessInfo *
StructFieldAccessManager::createOrGetStructFieldAccessInfo(
    const Type *T, const StructDefinitionType SType) {
  assert(isa<StructType>(T));
  auto *ST = cast<StructType>(T);
  if (auto *def = getStructFieldAccessInfo(ST))
    return def;
  else {
    // FIXME: retrieve debug info of the struct first: auto* debugInfo =
    // retrieveDebugInfoForStruct(T);
    def = StructFieldAccessInfoMap[ST] =
        new StructFieldAccessInfo(ST, SType, CurrentModule, this, NULL);
    return def;
  }
}

StructFieldAccessInfo *
StructFieldAccessManager::getStructFieldAccessInfo(const Type *T) const {
  if (!isa<StructType>(T))
    return NULL;
  auto *ST = cast<StructType>(T);
  auto ret = StructFieldAccessInfoMap.find(ST);
  if (ret != StructFieldAccessInfoMap.end())
    return ret->second;
  else
    return NULL;
}

Optional<StructInfoMapPairType>
StructFieldAccessManager::getFieldAccessOnInstruction(
    const Instruction *I) const {
  Optional<StructInfoMapPairType> ret;
  for (auto &it : StructFieldAccessInfoMap) {
    if (auto FieldNum = it.second->getAccessFieldNum(I)) {
      return std::make_pair(it.first, FieldNum.getValue());
    }
  }
  return ret;
}

void StructFieldAccessManager::summarizeFunctionCalls() {
  for (auto &it : StructFieldAccessInfoMap) {
    it.second->summarizeFunctionCalls();
  }
}

void StructFieldAccessManager::applyFiltersToStructs() {
  // TODO: This function needs more work to add more filters to reduce the
  // number of structs for analysis
  DEBUG_WITH_TYPE(DEBUG_TYPE_IR, dbgs() << "To apply filters to structs\n");
  auto RemoveEntry =
      [&](std::unordered_map<const StructType *,
                             StructFieldAccessInfo *>::iterator &it) {
        delete it->second;
        auto ToRemove = it++;
        StructFieldAccessInfoMap.erase(ToRemove);
      };

  for (auto it = StructFieldAccessInfoMap.begin();
       it != StructFieldAccessInfoMap.end();) {
    if (!it->second->isEligible()) {
      RemoveEntry(it);
      addStats(DebugStats::DS_PassedIntoOutsideFunction);
    } else if (it->second->getTotalNumFieldAccess() <
               MinimalAccessCountForAnalysis) {
      RemoveEntry(it);
      addStats(DebugStats::DS_NoAccess);
    } else {
      HotnessAnalyzer->addStruct(it->second);
      it++;
    }
  }

  DEBUG_WITH_TYPE(DEBUG_TYPE_STATS, HotnessAnalyzer->generateHistogram());
  for (auto it = StructFieldAccessInfoMap.begin();
       it != StructFieldAccessInfoMap.end();) {
    if (!HotnessAnalyzer->isHot(it->second)) {
      RemoveEntry(it);
      addStats(DebugStats::DS_FilterColdStructs);
    } else {
      it++;
    }
  }
}

void StructFieldAccessManager::buildCloseProximityRelations()
{
  for (auto& it : StructFieldAccessInfoMap){
    auto* CPB = new CloseProximityBuilder(CurrentModule, this, it.second);
    CPB->buildCloseProximityRelations();
    CloseProximityBuilderMap[it.first] = CPB;
  }
}

void StructFieldAccessManager::debugPrintAllStructAccesses() {
  dbgs() << "------------ Printing all struct accesses: ---------------- \n";
  for (auto &it : StructFieldAccessInfoMap) {
    dbgs().changeColor(raw_ostream::YELLOW);
    auto *type = it.first;
    if (type->isLiteral()) {
      dbgs() << "A literal struct has accesses: \n";
    } else {
      dbgs() << "Struct [" << type->getStructName() << "] has accesses: \n";
    }
    dbgs().changeColor(raw_ostream::GREEN);
    it.second->debugPrintAllStructAccesses(dbgs());
    dbgs().resetColor();
  }
  dbgs() << "----------------------------------------------------------- \n";
}

void StructFieldAccessManager::debugPrintAllCPGs() const
{
  dbgs() << "------------ Printing all CPGs: ------------------- \n";
  for (auto &it : CloseProximityBuilderMap){
    dbgs().changeColor(raw_ostream::YELLOW);
    auto* type = it.first;
    assert(isa<StructType>(type));
    if (dyn_cast<StructType>(type)->isLiteral()){
      dbgs() << "A literal struct has CPG: \n";
    }
    else{
      dbgs() << "Struct [" << type->getStructName() << "] has FRG: \n";
    }
    dbgs().changeColor(raw_ostream::GREEN);
    it.second->debugPrintCloseProximityGraph(dbgs());
    dbgs().resetColor();
  }
  dbgs() << "----------------------------------------------------------- \n";
}

void StructFieldAccessManager::debugPrintAnnotatedModule() {
  StructFieldCacheAnalysisAnnotatedWriter Writer(this);
  std::error_code EC;
  raw_fd_ostream FILE_OS("AnnotatedModule.IR.ll", EC, llvm::sys::fs::F_RW);
  FILE_OS.changeColor(raw_ostream::YELLOW);
  FILE_OS << "Annotated module print\n";
  FILE_OS.resetColor();
  CurrentModule.print(FILE_OS, &Writer);
  FILE_OS.resetColor();
}

void StructFieldAccessManager::printStats() {
  std::error_code EC;
  raw_fd_ostream FILE_OS("/tmp/SFCA-" + CurrentModule.getName().str() + ".csv",
                         EC, llvm::sys::fs::F_RW);
  FILE_OS << "Name," << CurrentModule.getName() << "\n";
  outs()
      << "------------ Printing stats for struct accesses: ---------------- \n";
  outs().changeColor(raw_ostream::YELLOW);
  outs() << "There are " << StructFieldAccessInfoMap.size()
         << " struct types are accessed in the program\n";
  FILE_OS << "Total," << StructFieldAccessInfoMap.size() << "\n";
  for (auto &it : StructFieldAccessInfoMap) {
    auto *type = it.first;
    auto Result = it.second->getTotalNumFieldAccess();
    assert(Result);
    auto Hotness = it.second->calculateTotalHotness();
    if (type->isLiteral()) {
      outs() << "A literal struct defined as "
             << StructDefinitionTypeNames[it.second->getStructDefinition()]
             << " has " << Result << " accesses and " << Hotness
             << " execution count.\n";
      FILE_OS << "Literal," << Result << "\n";
    } else {
      outs() << "Struct [" << type->getStructName() << "] defined as "
             << StructDefinitionTypeNames[it.second->getStructDefinition()]
             << " has " << Result << " accesses and " << Hotness
             << " execution count.\n";
      FILE_OS << type->getStructName() << "," << Result << "\n";
    }
  }
  outs().resetColor();
  outs().changeColor(raw_ostream::GREEN);
  outs() << "Stats:\n";
  for (auto &it : StructFieldAccessInfoMap) {
    for (auto i = 0; i < DebugStats::DS_MaxNumStats; i++) {
      StatCounts[i] += it.second->getStats(i);
      if (i == DebugStats::DS_GepUnknownUse) {
        it.second->printUnknownOpcodes(outs());
      }
    }
  }
  for (auto i = 0; i < DebugStats::DS_MaxNumStats; i++) {
    if (StatCounts[i]) {
      outs() << "Case " << StatNames[i] << " was found " << StatCounts[i]
             << " times\n";
    }
  };
  outs().changeColor(raw_ostream::BLUE);
  outs() << "Stats are stored into "
         << "/tmp/SFCA-" + CurrentModule.getName().str() + ".csv"
         << "\n";
  outs().resetColor();
  outs()
      << "----------------------------------------------------------------- \n";
  FILE_OS.close();
}

static void performIRAnalysis(Module &M,
                              StructFieldAccessManager *StructManager) {
  // Find all global structs
  for (auto &G : M.globals()) {
    // Only process globals defined in current module (the scope of whole
    // program)
    if (G.isDeclaration())
      continue;
    DEBUG_WITH_TYPE(DEBUG_TYPE_IR, dbgs().changeColor(raw_ostream::YELLOW));
    // G is always a pointer
    if (G.getValueType()->isStructTy()) {
      DEBUG_WITH_TYPE(DEBUG_TYPE_IR,
                      dbgs()
                          << "Found a global defined as struct: " << G << "\n");
      auto *structInfoPtr = StructManager->createOrGetStructFieldAccessInfo(
          G.getValueType(),
          StructFieldAccessManager::StructDefinitionType::SDT_GlobalStruct);
      structInfoPtr->analyzeUsersOfStructValue(&G);
    }
    // Case for struct*
    else if (G.getValueType()->isPointerTy() &&
             G.getValueType()->getPointerElementType()->isStructTy()) {
      DEBUG_WITH_TYPE(DEBUG_TYPE_IR,
                      dbgs()
                          << "Found a global has struct* type: " << G << "\n");
      auto *structInfoPtr = StructManager->createOrGetStructFieldAccessInfo(
          G.getValueType()->getPointerElementType(),
          StructFieldAccessManager::StructDefinitionType::SDT_GlobalStructPtr);
      structInfoPtr->analyzeUsersOfStructPointerValue(&G);
    }
    // Case for struct**
    else if (G.getType()->isPointerTy() &&
             G.getType()->getPointerElementType()->isPointerTy() &&
             G.getType()
                 ->getPointerElementType()
                 ->getPointerElementType()
                 ->isStructTy()) {
      DEBUG_WITH_TYPE(DEBUG_TYPE_IR,
                      dbgs() << "Found a global has struct** type: " << G
                             << " but we ignored this\n");
      StructManager->addStats(
          StructFieldAccessManager::DebugStats::DS_StructPtrPtr);
    }
    DEBUG_WITH_TYPE(DEBUG_TYPE_IR, dbgs().resetColor());
  }

  // Find all structs declared by allocas
  for (auto &F : M) {
    if (F.isDeclaration())
      continue;
    // Find all alloca of structs inside the function body
    for (auto &BB : F) {
      for (auto &I : BB) {
        if (I.getOpcode() == Instruction::Alloca) {
          auto *type = I.getType()->getPointerElementType();
          if (type->isStructTy()) {
            // Identified I is an alloca of a struct
            DEBUG_WITH_TYPE(DEBUG_TYPE_IR,
                            dbgs() << "Found an alloca of a struct: " << I
                                   << "\n");
            auto *structInfoPtr =
                StructManager->createOrGetStructFieldAccessInfo(
                    type, StructFieldAccessManager::StructDefinitionType::
                              SDT_LocalStruct);
            structInfoPtr->analyzeUsersOfStructValue(&I);
          } else if (type->isPointerTy() &&
                     type->getPointerElementType()->isStructTy()) {
            DEBUG_WITH_TYPE(DEBUG_TYPE_IR,
                            dbgs() << "Found an alloca of a struct*: " << I
                                   << "\n");
            auto *structInfoPtr =
                StructManager->createOrGetStructFieldAccessInfo(
                    type->getPointerElementType(),
                    StructFieldAccessManager::StructDefinitionType::
                        SDT_LocalStructPtr);
            structInfoPtr->analyzeUsersOfStructPointerValue(&I);
          } else if (type->isPointerTy() &&
                     type->getPointerElementType()->isPointerTy() &&
                     type->getPointerElementType()
                         ->getPointerElementType()
                         ->isStructTy()) {
            DEBUG_WITH_TYPE(DEBUG_TYPE_IR,
                            dbgs() << "Found an alloca of a struct**: " << I
                                   << " but we ignore this\n");
            StructManager->addStats(
                StructFieldAccessManager::DebugStats::DS_StructPtrPtr);
          }
        }
      }
    }
  }
  // Find uses of structs through function calls
  for (auto &F : M) {
    if (F.isDeclaration())
      continue;
    for (auto &AG : F.args()) {
      if (AG.getType()->isStructTy()) {
        DEBUG_WITH_TYPE(DEBUG_TYPE_IR,
                        dbgs()
                            << "Found an argument of a struct pass by value: "
                            << AG << " and no support for this yet\n");
        StructManager->addStats(
            StructFieldAccessManager::DebugStats::DS_FuncArgValue);
      }
      if (AG.getType()->isPointerTy() &&
          AG.getType()->getPointerElementType()->isStructTy()) {
        // Identified AG is an argument with a struct type
        auto *StructPtr = StructManager->getStructFieldAccessInfo(
            AG.getType()->getPointerElementType());
        if (StructPtr) {
          DEBUG_WITH_TYPE(
              DEBUG_TYPE_IR,
              dbgs() << "Found an argument of a struct defined in the module: "
                     << AG << "\n");
          StructPtr->analyzeUsersOfStructValue(&AG);
        } else {
          DEBUG_WITH_TYPE(DEBUG_TYPE_IR, dbgs()
                                             << "Found an argument of a struct "
                                                "not defined in the program: "
                                             << AG << "\n");
          StructManager->addStats(
              StructFieldAccessManager::DebugStats::DS_FuncArgNotDefined);
        }
      }
    }
  }
  // Summarizes all uses of fields in function calls
  DEBUG_WITH_TYPE(DEBUG_TYPE_IR, StructManager->debugPrintAllStructAccesses());
  DEBUG_WITH_TYPE(DEBUG_TYPE_IR, StructManager->debugPrintAnnotatedModule());
}

static void applyFilters(StructFieldAccessManager* StructManager)
{
  StructManager->summarizeFunctionCalls();
  StructManager->applyFiltersToStructs();
  StructManager->printStats();
}

static bool performStructFieldCacheAnalysis(Module &M,
                                            function_ref<BlockFrequencyInfo *(Function &)> LookupBFI,
                                            function_ref<BranchProbabilityInfo *(Function &)> LookupBPI)
{
  DEBUG(dbgs() << "Start of struct field cache analysis\n");
  StructFieldAccessManager StructManager(M, LookupBFI, LookupBPI);
  // Step 0 - retrieve debug info for all struct TODO: disable for now because
  // it's not supporting annonymous structs
  // Step 1 - perform IR analysis to collect info of all structs
  performIRAnalysis(M, &StructManager);
  // Step 2 - summarize function calls and apply filters
  applyFilters(&StructManager);
  // Step 3 - build and collapse Field Reference Graph and create Close Proximity Graph
  if (!PerformIROnly){
    StructManager.buildCloseProximityRelations();
    //DEBUG(StructManager.debugPrintAllCPGs());
    StructManager.debugPrintAllCPGs();
  }
  DEBUG(dbgs() << "End of struct field cache analysis\n");
  return false;
}

namespace {
class StructFieldCacheAnalysisPass : public ModulePass {
public:
  static char ID;
  StructFieldCacheAnalysisPass() : ModulePass(ID) {
    initializeStructFieldCacheAnalysisPassPass(
        *PassRegistry::getPassRegistry());
  }

private:
  bool runOnModule(Module &M) override;
  void getAnalysisUsage(AnalysisUsage &AU) const override {
    AU.addRequired<BlockFrequencyInfoWrapperPass>();
  }
};
} // namespace


char StructFieldCacheAnalysisPass::ID = 0;
INITIALIZE_PASS_BEGIN(StructFieldCacheAnalysisPass,
                      "struct-field-cache-analysis",
                      "Struct Field Cache Analysis", false, false)
INITIALIZE_PASS_DEPENDENCY(BlockFrequencyInfoWrapperPass)
INITIALIZE_PASS_DEPENDENCY(BranchProbabilityInfoWrapperPass)
INITIALIZE_PASS_END(StructFieldCacheAnalysisPass, "struct-field-cache-analysis",
                    "Struct Field Cache Analysis", false, false)
ModulePass *llvm::createStructFieldCacheAnalysisPass() {
  return new StructFieldCacheAnalysisPass;
}
StructFieldCacheAnalysis::StructFieldCacheAnalysis() {}

PreservedAnalyses StructFieldCacheAnalysis::run(Module &M,
                                                ModuleAnalysisManager &AM) {
  auto &FAM = AM.getResult<FunctionAnalysisManagerModuleProxy>(M).getManager();
  auto LookupBFI = [&FAM](Function &F) {
    return &FAM.getResult<BlockFrequencyAnalysis>(F);
  };
  auto LookupBPI = [&FAM](Function& F) {
    return &FAM.getResult<BranchProbabilityAnalysis>(F);
  };
  if (!performStructFieldCacheAnalysis(M, LookupBFI, LookupBPI))
    return PreservedAnalyses::all();
  return PreservedAnalyses::none();
}

bool StructFieldCacheAnalysisPass::runOnModule(Module &M) {
  auto LookupBFI = [this](Function &F) {
    return &this->getAnalysis<BlockFrequencyInfoWrapperPass>(F).getBFI();
  };
  auto LookupBPI = [this](Function& F) {
    return &this->getAnalysis<BranchProbabilityInfoWrapperPass>(F).getBPI();
  };
  return performStructFieldCacheAnalysis(M, LookupBFI, LookupBPI);
}<|MERGE_RESOLUTION|>--- conflicted
+++ resolved
@@ -31,11 +31,10 @@
     "struct-analysis-minimal-count", cl::init(1), cl::Hidden,
     cl::desc("Minimal access count to make the struct eligible for analysis"));
 
-<<<<<<< HEAD
 static cl::opt<bool> PerformIROnly(
     "struct-analysis-IR-only", cl::init(false), cl::Hidden,
     cl::desc("Stop the analysis after performing IR analysis"));
-=======
+
 namespace llvm {
 /// This class is inherited from AssemblyAnnotationWriter and used
 /// to print annotated information on IR. This class is private to
@@ -88,7 +87,6 @@
   const StructFieldAccessManager *StructManager;
 };
 } // namespace llvm
->>>>>>> 988c3da3
 
 // Functions for StructFieldAccessManager
 StructFieldAccessManager::~StructFieldAccessManager() {
