--- conflicted
+++ resolved
@@ -77,7 +77,6 @@
     "struct-analysis-minimal-count", cl::init(1), cl::Hidden,
     cl::desc("Minimal access count to make the struct eligible for analysis"));
 
-<<<<<<< HEAD
 static cl::opt<bool> PrintHistogramOnStructHotness(
     "struct-analysis-hotness-histogram", cl::init(false), cl::Hidden,
     cl::desc("If true, print a histogram on struct hotness"));
@@ -87,14 +86,9 @@
     cl::desc("If true, filter out structs with fewer number of fields than"
              "the specified number"));
 
-static cl::opt<bool>
-    PerformIROnly("struct-analysis-IR-only", cl::init(false), cl::Hidden,
-                  cl::desc("Stop the analysis after performing IR analysis"));
-=======
 static cl::opt<bool> PerformCodeAnalysisOnly(
     "struct-analysis-IR-only", cl::init(false), cl::Hidden,
     cl::desc("Stop the analysis after performing IR analysis"));
->>>>>>> f61501c9
 
 static cl::opt<bool> PerformCPGOnly(
     "struct-analysis-CPG-only", cl::init(false), cl::Hidden,
@@ -323,21 +317,13 @@
     outs() << " (Hotness "
            << 100 * Hotness.getValue() / HotnessAnalyzer->getMaxHotness()
            << "% of hottest struct):\n";
-<<<<<<< HEAD
-    auto *FRA = UseOld ? new OldFieldReorderAnalyzer(CurrentModule, type,
-                                                     it.second, nullptr)
-                       : new FieldReorderAnalyzer(CurrentModule, type,
-                                                  it.second, nullptr);
-    FRA->makeSuggestions();
-=======
     if (UseOld) {
-      OldFieldReorderAnalyzer OFRA(CurrentModule, type, it.second, NULL);
+      OldFieldReorderAnalyzer OFRA(CurrentModule, type, it.second, nullptr);
       OFRA.makeSuggestions();
     } else {
-      NewFieldReorderAnalyzer NFRA(CurrentModule, type, it.second, NULL);
+      NewFieldReorderAnalyzer NFRA(CurrentModule, type, it.second, nullptr);
       NFRA.makeSuggestions();
     }
->>>>>>> f61501c9
   }
   outs() << "----------------------------------------------------------\n";
 }
@@ -351,19 +337,13 @@
     } else {
       outs() << "Recommendation on struct [" << type->getStructName() << "] ";
     }
-<<<<<<< HEAD
-    auto *SSA =
-        new StructSplitAnalyzer(CurrentModule, type, it.second, nullptr);
-    SSA->makeSuggestions();
-=======
     auto Hotness = HotnessAnalyzer->getHotness(type);
     assert(Hotness);
     outs() << " (Hotness "
            << 100 * Hotness.getValue() / HotnessAnalyzer->getMaxHotness()
            << "% of hottest struct):\n";
-    StructSplitAnalyzer SSA(CurrentModule, type, it.second, NULL);
+    StructSplitAnalyzer SSA(CurrentModule, type, it.second, nullptr);
     SSA.makeSuggestions();
->>>>>>> f61501c9
   }
   outs() << "----------------------------------------------------------\n";
 }
