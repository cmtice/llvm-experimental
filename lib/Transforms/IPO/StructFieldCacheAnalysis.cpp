// lib/Tranforms/IPO/StructFieldCacheAnalysis.cpp - Performs Cache-Aware Structure Analysis-*- C++ -*-===//
//
//                     The LLVM Compiler Infrastructure
//
// This file is distributed under the University of Illinois Open Source
// License. See LICENSE.TXT for details.
//
//===--------------------------------------------------------------------------------------------------===//
//
// This pass performs analysis on cache-aware structure field accesses based on the following paper
// and reports recommendations on changes to make on the source code to improve performance.
//  [1] M. Hagog, C. Tice “Cache Aware Data Layout Reorganization Optimization in GCC”, Proceedings
//      of the GCC Developers’ Summit,  Ottawa, 2005.
//
//===--------------------------------------------------------------------------------------------------===//

#include "llvm/Transforms/IPO/StructFieldCacheAnalysis.h"
#include "llvm/Analysis/BlockFrequencyInfo.h"
#include "llvm/Analysis/BranchProbabilityInfo.h"
#include "llvm/Analysis/LoopInfo.h"
#include "llvm/IR/AssemblyAnnotationWriter.h"
#include "llvm/IR/DebugInfoMetadata.h"
#include "llvm/IR/DiagnosticInfo.h"
#include "llvm/IR/Instructions.h"
#include "llvm/IR/Operator.h"
#include "llvm/Pass.h"
#include "llvm/Support/FileSystem.h"
#include "llvm/Support/Format.h"
#include "llvm/Support/FormattedStream.h"
#include "llvm/Support/raw_ostream.h"
#include "llvm/Transforms/IPO.h"

<<<<<<< HEAD
#include <list>
=======
#include <cmath>
>>>>>>> 67b3cc80
#include <queue>
#include <unordered_set>
#include <unordered_map>
#include <unordered_set>
#include <vector>

using namespace llvm;

#define DEBUG_TYPE "struct-analysis"

// Macros used to turn on detailed debug info for each step
#define DEBUG_TYPE_IR "struct-analysis-IR"
#define DEBUG_TYPE_FRG "struct-analysis-FRG"
#define DEBUG_TYPE_CPG "struct-analysis-CPG"
<<<<<<< HEAD
#define DEBUG_TYPE_CPG_BF "struct-analysis-CPG-brutal-force"
#define DEBUG_TYPE_REORDER "struct-analysis-reorder"
//#define DEBUG_TYPE_REORDER "struct-analysis"
=======
//#define DEBUG_TYPE_CPG "struct-analysis"
>>>>>>> 67b3cc80

#define DEBUG_PRINT_COUNT(x) (format("%.2f", (x)))
#define DEBUG_PRINT_DIST(x) (format("%.3f", (x)))

<<<<<<< HEAD
#define CACHEBLOCKSIZE 64
=======
static cl::opt<bool> PerformCPGCheck(
    "struct-field-cache-analysis-check-CPG", cl::init(false), cl::Hidden,
    cl::desc("Perform CPG checking algorithm that takes a long time"));
>>>>>>> 67b3cc80

namespace{
class StructFieldCacheAnalysisPass : public ModulePass {
 public:
  static char ID;
  StructFieldCacheAnalysisPass() : ModulePass(ID) {
    initializeStructFieldCacheAnalysisPassPass(*PassRegistry::getPassRegistry());
  }
 private:
  bool runOnModule(Module &M) override;
  void getAnalysisUsage(AnalysisUsage &AU) const override {
    AU.addRequired<BlockFrequencyInfoWrapperPass>();
    AU.addRequired<LoopInfoWrapperPass>();
  }
};
}

char StructFieldCacheAnalysisPass::ID = 0;
INITIALIZE_PASS_BEGIN(StructFieldCacheAnalysisPass, "struct-field-cache-analysis", "Struct Field Cache Analysis", false, false)
INITIALIZE_PASS_DEPENDENCY(BlockFrequencyInfoWrapperPass)
INITIALIZE_PASS_DEPENDENCY(BranchProbabilityInfoWrapperPass)
INITIALIZE_PASS_DEPENDENCY(LoopInfoWrapperPass)
INITIALIZE_PASS_END(StructFieldCacheAnalysisPass, "struct-field-cache-analysis", "Struct Field Cache Analysis", false, false)
ModulePass *llvm::createStructFieldCacheAnalysisPass() { return new StructFieldCacheAnalysisPass; }

namespace llvm{
//typedef unsigned ExecutionCountType;
typedef double ExecutionCountType;
//typedef unsigned DataBytesType;
typedef double DataBytesType;
typedef unsigned FieldNumType;

class FieldReferenceGraph
{
 public:
  struct Edge;
  struct Entry{
    Entry(unsigned I, FieldNumType N, ExecutionCountType C, DataBytesType D) : Id(I), FieldNum(N), ExecutionCount(C), DataSize(D) {}
    unsigned Id;
    FieldNumType FieldNum;
    ExecutionCountType ExecutionCount;
    DataBytesType DataSize;
  };
  struct Node{
    Node(unsigned I, FieldNumType N, DataBytesType S): Id(I), FieldNum(N), Size(S), Visited(false), InSum(0), OutSum(0) {}
    unsigned Id;
    FieldNumType FieldNum;
    DataBytesType Size;
    bool Visited;
    ExecutionCountType InSum;
    ExecutionCountType OutSum;
    std::unordered_set<Edge*> InEdges;
    std::unordered_set<Edge*> OutEdges;
  };

  struct Edge{
   public:
    Edge(unsigned I, ExecutionCountType C, DataBytesType D): Id(I), ExecutionCount(C), DataSize(D), Collapsed(false), LoopArc(false) {}
    void connectNodes(Node* From, Node* To) { FromNode = From; ToNode = To; }
    void reconnect(Node* From, Node* To);
    unsigned Id;
    ExecutionCountType ExecutionCount;
    DataBytesType DataSize;
    bool Collapsed;
    bool LoopArc;
    Node* FromNode;
    Node* ToNode;
    // For Collpased Nodes
    std::unordered_set<Entry*> CollapsedEntries;
  };

  struct BasicBlockHelperInfo{
    BasicBlockHelperInfo(): RemainBytes(0), FirstNode(NULL), LastNode(NULL) {}
    DataBytesType RemainBytes;
    Node* FirstNode;
    Node* LastNode;
  };

 public:
  FieldReferenceGraph(const Function* F) : Func(F), RootNode(NULL) {}
  ~FieldReferenceGraph() {
    for (auto *N : NodeList)
      delete N;
    for (auto *E : EdgeList)
      delete E;
    for (auto *E : EntryList)
      delete E;
    for (auto &it : BBInfoMap)
      delete it.second;
    NodeList.clear();
    EdgeList.clear();
    EntryList.clear();
    BBInfoMap.clear();
  }

  // Functions for building FRG
  // Creator and getter of helper info for the basic block, useful when connect nodes from different basic blocks
  BasicBlockHelperInfo* createBasicBlockHelperInfo(const BasicBlock* BB);
  BasicBlockHelperInfo* getBasicBlockHelperInfo(const BasicBlock* BB);

  // The two functions are used to create a new node in the graph, unconnected with other nodes, and return the pointer to the Node
  Node* createNewNode(FieldNumType FieldNum, DataBytesType S);
  Node* createNewNode() { return createNewNode(0, 0); }

  // The two functions are used to connect two nodes in FRG with or without given weight
  void connectNodes(Node* From, Node* To, ExecutionCountType C, DataBytesType D, bool BackEdge = false);
  void connectNodes(Node* From, Node* To) { connectNodes(From, To, 0, 0); }

  // The getter and setter of entry node in the FRG
  Node* getRootNode() const { return RootNode; }
  void setRootNode(Node* N) { RootNode = N; }

  // Functions for collapsing FRG
  // Convert a node to a collapsed entry and add it to Edge
  void collapseNodeToEdge(Node* N, Edge* E);
  // Copy a collapsed entry to a new edge
  void moveCollapsedEntryToEdge(Entry* Entry, Edge* FromEdge, Edge* ToEdge);
  unsigned getNumNodes() const { return NodeList.size(); }
  Node* getNodeById(unsigned Id) const { assert(Id < NodeList.size()); return NodeList[Id]; }

  // For debug
  void debugPrint(raw_ostream& OS) const;
  void checkInOutSum() const;
  void debugPrintCollapsedEntries(raw_ostream& OS, FieldReferenceGraph::Edge* E) const;

 private:
  const Function* Func;
  Node* RootNode;
  std::vector<Node*> NodeList;
  std::vector<Edge*> EdgeList;
  std::vector<Entry*> EntryList;
  std::unordered_map<const BasicBlock*, BasicBlockHelperInfo*> BBInfoMap;
};

class StructFieldAccessInfo;
class StructFieldAccessManager
{
  /* This class is used to keep track of all StructFieldAccessInfo objects in the program
     and make sure only one StructFieldAccessInfo object for each type of struct declared
     in the program.
  */
 public:
  StructFieldAccessManager(const Module& M,
                           function_ref<BlockFrequencyInfo *(Function &)> LBFI,
                           function_ref<BranchProbabilityInfo *(Function &)> LBPI,
                           function_ref<LoopInfo *(Function &)> LLI):
      CurrentModule(M),
      LookupBFI(LBFI),
      LookupBPI(LBPI),
      LookupLI(LLI),
      StatCounts(Stats::max_stats) {};
  ~StructFieldAccessManager();

  // Retrieve debug info for all structs defined in the program
  void retrieveDebugInfoForAllStructs();
  // Functions for IR analysis
  // Check if the struct type is created before; if not, create a new StructFieldAccessInfo object for it
  StructFieldAccessInfo* createOrGetStructFieldAccessInfo(const Type* T);
  // Retrieve the pointer to the previous created StructFieldAccessInfo object for the type
  StructFieldAccessInfo* getStructFieldAccessInfo(const Type* T) const;
  // Retrieve execution count for a basic block
  Optional<uint64_t> getExecutionCount(const BasicBlock* BB) const{
    Function* func = const_cast<Function*>(BB->getParent());
    return LookupBFI(*func)->getBlockProfileCount(BB);
  }
  Optional<double> getBranchProbability(const BasicBlock* FromBB, const BasicBlock* ToBB) const{
    assert(FromBB->getParent() == ToBB->getParent());
    Function* func = const_cast<Function*>(FromBB->getParent());
    auto Prob = LookupBPI(*func)->getEdgeProbability(FromBB, ToBB);
    return 1.0 * Prob.getNumerator() / Prob.getDenominator();
  }
  // Retrive a pair of information if the instruction is accessing any struct type and field number
  Optional<std::pair<const Type*, FieldNumType> > getFieldAccessOnInstruction(const Instruction* I) const;

  // Functions for FRG build
  // Call functions to build FRG for all structs with accesses
  void buildFieldReferenceGraphForAllStructs();
  void buildCloseProximityRelations();
  // Check if an edge from FromBB to ToBB is a back edge in any loop
  bool isBackEdgeInLoop(const BasicBlock* FromBB, const BasicBlock* ToBB) const;

  // Functions for making suggestions
  void suggestFieldReordering() const;

  // Functions for debugging
  // Print all accesses of all struct types defined in the program
  void debugPrintAllStructAccesses() const;
  // Print all FRGs of all struct types
  void debugPrintAllFRGs() const;
  // Print all CPGs of all struct types
  void debugPrintAllCPGs() const;
  // Print the IR of the module with annotated information about struct access
  void debugPrintAnnotatedModule() const;

  // For stats
  enum Stats{
    struct_pointer_pointer,
    func_arg_value,
    func_arg_not_defined,
    gep_in_arg,
    gep_in_bitcast,
    gep_in_unknown,
    user_not_instruction_nor_operator,
    max_stats
  };
  // Increment stats for one category
  void addStats(unsigned Category) { StatCounts[Category]++; }
  // Print a brief stats of struct access
  void printStats();

 private:
  const Module& CurrentModule;
  // Function reference that is used to retrive execution count for basic block
  function_ref<BlockFrequencyInfo *(Function &)> LookupBFI;
  // Function reference that is used to calculate branch probability
  function_ref<BranchProbabilityInfo *(Function &)> LookupBPI;
  // Function reference that is used to retrive loop information
  function_ref<LoopInfo *(Function &)> LookupLI;
  std::unordered_map<const Type*, StructFieldAccessInfo*> StructFieldAccessInfoMap;
  std::vector<unsigned> StatCounts;
  const std::vector<std::string> StatNames = {"Variable type is Struct**",
                                              "Function argument is a value",
                                              "Function argument is not defined in the program",
                                              "GEP value passed into function calls",
                                              "GEP value passed into bitcast",
                                              "GEP value passed into unexpected opcode",
                                              "User is not Instruction nor Operator"
  };

  std::unordered_map<const StructType*, DICompositeType*> StructDebugInfo;
  // Retrieve debug info of the struct definition from the function
  DICompositeType* retrieveDebugInfoForStruct(const Type* T);
  void recursiveFindDebugInfoOfStruct(DIType* Ty);
};

class StructFieldAccessInfo
{
  /* This class is used to store all access information for each struct declared in
    the program. It records all loads and stores to all fields of the struct to provide
    essential information for cache-aware struct field analysis.
  */
 public:
  StructFieldAccessInfo(const Type* T, const Module& MD, const StructFieldAccessManager* M, const DICompositeType* D): CurrentModule(MD), StructureType(dyn_cast<StructType>(T)), DebugInfo(D), NumElements(StructureType->getNumElements()), StructManager(M), StatCounts(StructFieldAccessManager::Stats::max_stats) {
    CloseProximityTable.resize(NumElements);
    for (unsigned i = 0; i < NumElements; i++){
      CloseProximityTable[i].resize(NumElements);
      for (unsigned j = 0; j < NumElements; j++){
        CloseProximityTable[i][j] = std::make_pair(0, 0);
      }
    }
    if (PerformCPGCheck){
      GoldCPT.resize(NumElements);
      for (unsigned i = 0; i < NumElements; i++){
        GoldCPT[i].resize(NumElements);
        for (unsigned j = 0; j < NumElements; j++){
          GoldCPT[i][j] = std::make_pair(0, 0);
        }
      }
    }
    //outs() << "Struct Elements: " << NumElements << "\n";
    //outs() << "CPG rows: " << CloseProximityTable.size() << " columns: " << CloseProximityTable[0].size() << "\n";
  }

  ~StructFieldAccessInfo() {
    for (auto* it : FRGArray){
      delete it;
    }
    FRGArray.clear();
  }

  // Functions for IR analysis
  // Analyze a value pointing to a struct and collect struct access from it. It can be allocas/function args/globals
  void analyzeUsersOfStructValue(const Value* V);
  // Analyze a value pointing to a struct* and collect struct access from it. It can be allocas/function args/globals
  void analyzeUsersOfStructPointerValue(const Value* V);
  // Obtain which field the instruction is accessing and return no val if not accessing any struct field
  Optional<FieldNumType> getAccessFieldNum(const Instruction* I) const;
  // Obtain total number of instructions that access the struct fields
  unsigned getTotalNumFieldAccess() const { return FieldAccessMap.size(); }
  // Obtain execution count for the BasicBlock/Instruction from profiling info, if any
  Optional<uint64_t> getExecutionCount(const BasicBlock* BB) const {
    return StructManager->getExecutionCount(BB);
  }
  Optional<uint64_t> getExecutionCount(const Instruction* I) const {
    return StructManager->getExecutionCount(I->getParent());
  }
  Optional<double> getBranchProbability(const BasicBlock* FromBB, const BasicBlock* ToBB) const{
    return StructManager->getBranchProbability(FromBB, ToBB);
  }
  // Functions for building FRG
  void buildFieldReferenceGraph();
  FieldReferenceGraph* buildFieldReferenceGraph(const Function* F);
  // Functions for building CPG
  void buildCloseProximityRelations();
  // Functions for making suggestions
  void suggestFieldReordering() const;

  // Print all instructions that access any struct field
  void debugPrintAllStructAccesses(raw_ostream& OS) const;
  // Print all FRGs for this struct
  void debugPrintFieldReferenceGraph(raw_ostream& OS) const;
  // Print the CPG of this struct
  void debugPrintCloseProximityGraph(raw_ostream& OS) const;
  // Print the Gold CPG of this struct
  void debugPrintGoldCPT(raw_ostream& OS) const;

  // For stats
  void addStats(unsigned Category, unsigned Opcode = 0) {
    StatCounts[Category]++;
    if (Category == StructFieldAccessManager::Stats::gep_in_unknown){
      UnknownOpcodes.insert(Opcode);
    }
  }
  unsigned getStats(unsigned Category) const { return StatCounts[Category]; }
  void printUnknownOpcodes(raw_ostream& OS) const {
    if (UnknownOpcodes.size() == 0)
      return;
    OS << "Unknown opcodes: ";
    for (auto& it : UnknownOpcodes){
      OS << it << " ";
    }
    OS << "\n";
  }

 private:
  const Module& CurrentModule;
  const StructType* StructureType;
  const DICompositeType* DebugInfo;
  FieldNumType NumElements;
  const StructFieldAccessManager* StructManager;
  // A map records all instructions accessing which field of the structure
  std::unordered_map<const Instruction*, FieldNumType> FieldAccessMap;
  // A vector stores functions that contains struct accesses for further analysis
  std::unordered_set<const Function*> FunctionsForAnalysis;
  // A vector stores all FRGs for all functions
  std::vector<FieldReferenceGraph*> FRGArray;
  // Close Proximity relation table
  std::vector< std::vector< std::pair<ExecutionCountType, DataBytesType> > > CloseProximityTable;
  // Golden Close Proximity relation table for debugging
  std::vector< std::vector< std::pair<ExecutionCountType, DataBytesType> > > GoldCPT;
  //A vector stores per struct stats
  std::vector<unsigned> StatCounts;
  std::unordered_set<unsigned> UnknownOpcodes;

  // Private functions
  // Functions for building FRG
  // Calculate which field of the struct is the GEP pointing to, from GetElementPtrInst or GEPOperator
  FieldNumType calculateFieldNumFromGEP(const User* U) const;
  // Record all users of a GEP instruction/operator that calculates the address of a field.
  // It's the only supported way to add access to a field for now
  void addFieldAccessFromGEP(const User* U);
  // Record an access pattern in the data structure
  void addFieldAccessNum(const Instruction* I, FieldNumType FieldNum);

  // Use debug info to remaping struct fields (not using yet)
  void remapFieldFromDebugInfo();
  // Calculate memory access data size in Bytes
  DataBytesType getMemAccessDataSize(const Instruction* I) const;

  // Functions for building CPG
  void updateCPG(FieldNumType Src, FieldNumType Dest, ExecutionCountType C, DataBytesType D);
  // Build CPG with brutal force
  void updateGoldCPG(FieldNumType Src, FieldNumType Dest, ExecutionCountType C, DataBytesType D);
  void calculateCPRelation(std::vector<FieldReferenceGraph::Edge*>* Path);
  void findPathInFRG(FieldReferenceGraph::Node* Start, FieldReferenceGraph::Node* End, std::vector<FieldReferenceGraph::Edge*>* Path, std::unordered_set<FieldReferenceGraph::Node*>* VisitedNodes);
  void calculatePathBetween(FieldReferenceGraph::Node* FromNode, FieldReferenceGraph::Node* ToNode);
  void createFRGPairs(FieldReferenceGraph* FRG, FieldReferenceGraph::Node* Root, std::vector<FieldReferenceGraph::Edge*>* Path);
  void createGoldCloseProximityRelations(FieldReferenceGraph* FRG);
  void compareCloseProximityRelations() const;
  void checkFRG() const;
  // Build CPG with collapsing FRG first
  void updateCPGBetweenNodes(FieldReferenceGraph::Node* From, FieldReferenceGraph::Node* To, FieldReferenceGraph::Edge* Edge, ExecutionCountType C, DataBytesType D, std::unordered_set<FieldReferenceGraph::Node*>* CheckList);
  void updateCPGFromNodeToSubtree(FieldReferenceGraph::Edge* E);
  bool collapseSuccessor(FieldReferenceGraph* FRG, FieldReferenceGraph::Edge* Arc);
  bool collapseRoot(FieldReferenceGraph* FRG, FieldReferenceGraph::Node* Root);
  void collapseFieldReferenceGraph(FieldReferenceGraph* FRG);

};

class FieldReorderAnalyzer
{
  struct FieldDebugInfo
  {
    FieldDebugInfo(FieldNumType F): FieldName(""), FieldType(""), FieldNum(F) {}
    FieldDebugInfo(FieldNumType F, StringRef FN, StringRef FT): FieldName(FN), FieldType(FT), FieldNum(F) {}
    StringRef FieldName;
    StringRef FieldType;
    FieldNumType FieldNum;
  };

 public:
  FieldReorderAnalyzer(const Module& CM, const StructType* S, const DICompositeType* DI, const std::vector< std::vector< std::pair<ExecutionCountType, DataBytesType> > >& CPG);
  ~FieldReorderAnalyzer(){
    for (auto* FDI : FieldDI){
      delete FDI;
    }
    FieldDI.clear();
  }
  void makeSuggestions();
 private:
  const StructType* StructureType;
  FieldNumType NumElements;
  const DICompositeType* DebugInfo;
  std::vector< std::vector<double> > WCPT;
  std::list<FieldNumType> NewOrder;
  std::unordered_set<FieldNumType> FieldsToReorder;
  std::vector<unsigned> FieldSizes;
  std::vector<FieldDebugInfo*> FieldDI;

  // Decide if two fields can fit within one cache block
  bool canFitInOneCacheBlock(FieldNumType Field1, FieldNumType Field2) const;
  // Map fields to the debug info, useful to give recommendation and filter out padding
  void mapFieldsToDefinition();
  // Calculate WCP for every pair of fields that can fit within a cache block
  double calculateWCPWithinCacheBlock(std::vector<FieldNumType>* CacheBlock) const;
  // Calculate WCP for a sequence of fields
  double getWCP() const;
  // Calculate WCP for a sequence of fields adding a field to the end
  double estimateWCPAtBack(FieldNumType FieldNum);
  // Calculate WCP for a sequence of fields adding a field to the front
  double estimateWCPAtFront(FieldNumType FieldNum);
};

class StructFieldCacheAnalysisAnnotatedWriter : public AssemblyAnnotationWriter {
 public:
  StructFieldCacheAnalysisAnnotatedWriter(const StructFieldAccessManager* S = NULL): StructManager(S) {}

  // Override the base class function to print an annotate message after each basic block
  virtual void emitBasicBlockEndAnnot(const BasicBlock* BB,
                                      formatted_raw_ostream &OS) {
    OS.resetColor();
    auto count = StructManager->getExecutionCount(BB);
    if (count.hasValue()){
      OS.changeColor(raw_ostream::YELLOW, false, false);
      OS << "; [prof count = " << count.getValue() << "]\n";
      OS.resetColor();
    }
    else{
      OS.changeColor(raw_ostream::YELLOW, false, false);
      OS << "; [prof count not found " << "]\n";
      OS.resetColor();
    }
  }

  virtual void emitInstructionAnnot(const Instruction *I,
                                    formatted_raw_ostream &OS) {
    if (StructManager == NULL)
      return;
    if (auto pair = StructManager->getFieldAccessOnInstruction(I)){
      OS.changeColor(raw_ostream::GREEN, false, false);
      auto* type = pair.getValue().first;
      assert(isa<StructType>(type));
      if (dyn_cast<StructType>(type)->isLiteral())
        OS << "; [Instruction is memory access on field " << pair.getValue().second << " of a literal struct.] ";
      else
        OS << "; [Instruction is memory access on field " << pair.getValue().second << " of struct " << type->getStructName() << "] ";
    }
    else{
      OS.resetColor();
    }
  }
 private:
  const StructFieldAccessManager* StructManager;
};
}

// Utility functions
static void updatePairByMerging(ExecutionCountType& ResultCount, DataBytesType& ResultDistance, ExecutionCountType SourceCount1, DataBytesType SourceDistance1, ExecutionCountType SourceCount2, DataBytesType SourceDistance2)
{
  ResultCount = SourceCount1 + SourceCount2;
  if (ResultCount != 0)
    ResultDistance = (SourceCount1 * SourceDistance1 + SourceCount2 * SourceDistance2) / ResultCount;
  else
    ResultDistance = 0;
}
static void updatePairByMerging(ExecutionCountType& ResultCount, DataBytesType& ResultDistance, ExecutionCountType SourceCount, DataBytesType SourceDistance)
{
  //  DEBUG_WITH_TYPE(DEBUG_TYPE_CPG, dbgs() << "Before merging: " << DEBUG_PRINT_COUNT(ResultCount) << " and " << DEBUG_PRINT_DIST(ResultDistance));
  if (SourceCount + ResultCount != 0)
    ResultDistance = (SourceCount * SourceDistance + ResultCount * ResultDistance) / (SourceCount + ResultCount);
  else
    ResultDistance = 0;
  ResultCount += SourceCount;
  //DEBUG_WITH_TYPE(DEBUG_TYPE_CPG, dbgs() << "After merging: " << DEBUG_PRINT_COUNT(ResultCount) << " and " << DEBUG_PRINT_DIST(ResultDistance));
  //updatePairByMerging(ResultCount, ResultDistance, ResultCount, ResultDistance, SourceCount, SourceDistance);
}

static void updatePairByConnecting(ExecutionCountType& ResultCount, DataBytesType& ResultDistance, ExecutionCountType SourceCount, double Ratio, DataBytesType SourceDistance1, DataBytesType SourceDistance2)
{
  assert(Ratio <= 1);
  ResultCount = SourceCount * Ratio;
  ResultDistance = SourceDistance1 + SourceDistance2;
}

// Functions for FieldReferenceGraph
void FieldReferenceGraph::Edge::reconnect(FieldReferenceGraph::Node* From, FieldReferenceGraph::Node* To)
{
  DEBUG_WITH_TYPE(DEBUG_TYPE_CPG, dbgs() << "Reconnect edge: (" << FromNode->Id << "," << ToNode->Id <<") to (" << From->Id << "," << To->Id << ") with " << DEBUG_PRINT_COUNT(ExecutionCount) << " and " << DEBUG_PRINT_DIST(DataSize) << "\n");
  if (From == To){
    DEBUG_WITH_TYPE(DEBUG_TYPE_CPG, dbgs() << "Reconnection results in a node pointing to itself, remove this edge\n");
    FromNode->OutEdges.erase(this);
    ToNode->InEdges.erase(this);
    FromNode = NULL;
    ToNode = NULL;
    return;
  }
  assert(From != FromNode || To != ToNode); // Assume never reconnect two nodes already connected with this Edge
  Edge* ExistEdge = NULL;
  for (auto *E : From->OutEdges){
    if (E->ToNode == To)
      ExistEdge = E;
  }
  if (ExistEdge){
    assert(To->InEdges.find(ExistEdge) != To->InEdges.end());
    DEBUG_WITH_TYPE(DEBUG_TYPE_CPG, dbgs() << "Node " << From->Id << " and Node " << To->Id << " already have an edge with " << DEBUG_PRINT_COUNT(ExistEdge->ExecutionCount) << " and " << DEBUG_PRINT_DIST(ExistEdge->DataSize) << "\n");
    // Reconnect edge to two nodes that have connection, weights need to be adjusted
    updatePairByMerging(ExecutionCount, DataSize, ExistEdge->ExecutionCount, ExistEdge->DataSize);
    /*
    ExecutionCount += ExistEdge->ExecutionCount;
    if (ExecutionCount != 0)
      DataSize = ((ExistEdge->ExecutionCount * ExistEdge->DataSize) + (ExecutionCount * DataSize)) / ExecutionCount;
    else
      DataSize = 0;
    */
    From->OutEdges.erase(ExistEdge);
    To->InEdges.erase(ExistEdge);
  }
  if (From != FromNode)
    FromNode->OutEdges.erase(this);
  if (To != ToNode)
    ToNode->InEdges.erase(this);
  From->OutEdges.insert(this);
  To->InEdges.insert(this);
  FromNode = From;
  ToNode = To;
  DEBUG_WITH_TYPE(DEBUG_TYPE_CPG, dbgs() << "After reconnection: (" << FromNode->Id << "," << ToNode->Id <<") with " << DEBUG_PRINT_COUNT(ExecutionCount) << " and " << DEBUG_PRINT_DIST(DataSize) << "\n");
}

FieldReferenceGraph::BasicBlockHelperInfo* FieldReferenceGraph::createBasicBlockHelperInfo(const BasicBlock* BB)
{
  assert (BBInfoMap.find(BB) == BBInfoMap.end());
  auto* ret = BBInfoMap[BB] = new BasicBlockHelperInfo;
  return ret;
}
FieldReferenceGraph::BasicBlockHelperInfo* FieldReferenceGraph::getBasicBlockHelperInfo(const BasicBlock* BB)
{
  assert (BBInfoMap.find(BB) != BBInfoMap.end());
  return BBInfoMap[BB];
}
FieldReferenceGraph::Node* FieldReferenceGraph::createNewNode(FieldNumType FieldNum, DataBytesType S)
{
  auto* Node = new FieldReferenceGraph::Node(NodeList.size(), FieldNum, S);
  NodeList.push_back(Node);
  return Node;
}

void FieldReferenceGraph::connectNodes(FieldReferenceGraph::Node* From, FieldReferenceGraph::Node* To, ExecutionCountType C, DataBytesType D, bool BackEdge)
{
  if (From == To){
    // Don't connect a node back to itself to avoid a node never be able to collapse
    return;
  }
  auto* Edge = new FieldReferenceGraph::Edge(EdgeList.size(), C, D);
  EdgeList.push_back(Edge);
  Edge->connectNodes(From, To);
  From->OutEdges.insert(Edge);
  To->InEdges.insert(Edge);
  From->OutSum += C;
  To->InSum += C;
  if (BackEdge)
    Edge->LoopArc = true;
}

void FieldReferenceGraph::collapseNodeToEdge(FieldReferenceGraph::Node* N, FieldReferenceGraph::Edge* E)
{
  assert(E->Collapsed == false);
  E->Collapsed = true;
  if (N->FieldNum == 0)
    return;
  auto* Entry = new FieldReferenceGraph::Entry(EntryList.size(), N->FieldNum, E->ExecutionCount, E->DataSize);
  E->CollapsedEntries.insert(Entry);
  EntryList.push_back(Entry);
}

void FieldReferenceGraph::moveCollapsedEntryToEdge(FieldReferenceGraph::Entry* Entry, FieldReferenceGraph::Edge* FromEdge, FieldReferenceGraph::Edge* ToEdge)
{
  assert(FromEdge->Collapsed);
  ToEdge->CollapsedEntries.insert(Entry);
  //FromEdge->CollapsedEntries.erase(Entry);
}

void FieldReferenceGraph::checkInOutSum() const
{
  assert(RootNode);
  std::queue<Node*> ExamineList; // List of Nodes to check
  std::unordered_set<Node*> ExaminedSet; // Set of Nodes popped from list to avoid duplicate checking
  ExamineList.push(RootNode);
  while (!ExamineList.empty()){
    auto* Node = ExamineList.front();
    ExamineList.pop();
    if (ExaminedSet.find(Node) != ExaminedSet.end())
      continue;
    ExaminedSet.insert(Node);
    if (Node->InEdges.size() && Node->OutEdges.size() && std::abs(Node->InSum-Node->OutSum)/Node->InSum > 0.1){
      errs() << "Node " << Node->Id << " accessing field " << Node->FieldNum << " has in-sum " << Node->InSum << " and out-sum " << Node->OutSum << "\n";
      assert(0 && "Node in-sum not equal to out-sum");
    }
    for (auto* Edge : Node->OutEdges){
      ExamineList.push(Edge->ToNode);
    }
  }
}

void FieldReferenceGraph::debugPrint(raw_ostream& OS) const
{
  assert(RootNode);
  std::queue<Node*> ExamineList; // List of Nodes to print
  std::unordered_set<Node*> ExaminedSet; // Set of Nodes popped from list to avoid duplicate
  ExamineList.push(RootNode);
  OS << "Field Reference Graph for function: " << Func->getName() << "\n";
  while (!ExamineList.empty()){
    auto* Node = ExamineList.front();
    ExamineList.pop();
    if (ExaminedSet.find(Node) != ExaminedSet.end())
      continue;
    ExaminedSet.insert(Node);
    OS << "Node " << Node->Id << " accesses " << Node->FieldNum << " and has " << DEBUG_PRINT_COUNT(Node->OutSum) << " out sum and " << DEBUG_PRINT_COUNT(Node->InSum) << " in sum: ";
    OS << "connect with {";
    for (auto* Edge : Node->OutEdges){
      OS << " Node " << Edge->ToNode->Id << " (" << DEBUG_PRINT_COUNT(Edge->ExecutionCount) << "," << DEBUG_PRINT_DIST(Edge->DataSize) << ")  ";
      ExamineList.push(Edge->ToNode);
    }
    OS << "}\n";
  }
}

void FieldReferenceGraph::debugPrintCollapsedEntries(raw_ostream& OS, FieldReferenceGraph::Edge* E) const
{
  OS << "Collapsed entry for edge: (" << E->FromNode->Id << "," << E->ToNode->Id << ")\n";
  for (auto* CE : E->CollapsedEntries){
    OS << "Collapsed entry " << CE->Id << " field num: " << CE->FieldNum << ", count: " << DEBUG_PRINT_COUNT(CE->ExecutionCount) << ", distance: " << DEBUG_PRINT_DIST(CE->DataSize) << "\n";
  }
}

// Functions for StructFieldAccessInfo
void StructFieldAccessInfo::remapFieldFromDebugInfo()
{
  if (DebugInfo){
    for (unsigned i = 0; i < DebugInfo->getElements().size(); i++){
      DINode* node = DebugInfo->getElements()[i];
      assert(node && isa<DIDerivedType>(node) && dyn_cast<DIDerivedType>(node)->getTag() == dwarf::Tag::DW_TAG_member);
      Metadata* T = dyn_cast<DIDerivedType>(node)->getBaseType();
      assert(T && isa<DIBasicType>(T));
      outs() << "Element " << i << ": " << dyn_cast<DIDerivedType>(node)->getName() << " type: " << dyn_cast<DIBasicType>(T)->getName() << "\n";
    }
  }
}

void StructFieldAccessInfo::addFieldAccessNum(const Instruction* I, FieldNumType FieldNum)
{
  assert(I->getOpcode() == Instruction::Load || I->getOpcode() == Instruction::Store); // Only loads and stores
  assert (FieldAccessMap.find(I) == FieldAccessMap.end());
  FieldAccessMap[I] = FieldNum;
  FunctionsForAnalysis.insert(I->getParent()->getParent()); // If this function already in the set, it'll be ignored by the set::insert
  /*
  // Make sure the field type matches the instruction type
  Type* Ty;
  if (I->getOpcode() == Instruction::Load){
    assert(isa<LoadInst>(I));
    auto* Inst = dyn_cast<LoadInst>(I);
    Ty = Inst->getPointerOperand()->getType()->getPointerElementType();
  }
  else{
    assert(isa<StoreInst>(I));
    auto* Inst = dyn_cast<StoreInst>(I);
    Ty = Inst->getPointerOperand()->getType()->getPointerElementType();
  }
  assert(StructureType->getElementType(FieldNum)->isStructTy() || Ty == StructureType->getElementType(FieldNum)); // TODO: this assertion will fail if a field is a struct*/
}

Optional<FieldNumType> StructFieldAccessInfo::getAccessFieldNum(const Instruction* I) const
{
  Optional<FieldNumType> ret;
  auto it = FieldAccessMap.find(I);
  if (it != FieldAccessMap.end()){
    ret = it->second;
  }
  return ret;
}

FieldNumType StructFieldAccessInfo::calculateFieldNumFromGEP(const User* U) const
{
  DEBUG_WITH_TYPE(DEBUG_TYPE_IR, dbgs() << "Calculating field number from GEP: " << *U << "\n");
  //Operand 0 should be a pointer to the struct
  assert(isa<GetElementPtrInst>(U) || isa<GEPOperator>(U));
  auto* Op = U->getOperand(0);
  // Make sure Operand 0 is a struct type and matches the current struct type of StructFieldAccessInfo
  assert(Op->getType()->isPointerTy() && Op->getType()->getPointerElementType()->isStructTy() && Op->getType()->getPointerElementType() == StructureType);
  if (U->getNumOperands() < 3) // GEP to calculate struct field needs at least 2 indices (operand 1 and 2)
    return 0;
  //Operand 1 should be first index to the struct, usually 0; if not 0, it's like goto an element of an array of structs
  Op = U->getOperand(1);
  //TODO: ignore this index for now because it's the same for an array of structs
  assert(Op->getType()->isIntegerTy());
  //Operand 2 should be the index to the field, and be a constant
  Op = U->getOperand(2);
  assert(isa<Constant>(Op));
  auto* Index = dyn_cast<Constant>(Op);
  auto Offset = (FieldNumType)Index->getUniqueInteger().getZExtValue();
  assert(Offset < NumElements);
  //TODO: ignore indices after this one. If there's indices, the field has to be an array or struct
  return Offset+1; // return field number starting from 1
}

void StructFieldAccessInfo::addFieldAccessFromGEP(const User* U)
{
  DEBUG_WITH_TYPE(DEBUG_TYPE_IR, dbgs() << "Analyze all users of GEP: " << *U << "\n");
  assert(isa<GetElementPtrInst>(U) || isa<GEPOperator>(U));
  auto FieldLoc = calculateFieldNumFromGEP(U);
  if (FieldLoc == 0)
    return;
  for (auto *User : U->users()){
    DEBUG_WITH_TYPE(DEBUG_TYPE_IR, dbgs() << "Check user of " << *U << ": " << *User << "\n");
    //DEBUG(dbgs() << "Print the use of this user: " << *User->getOperandList()->get() << " and its user: " << *User->getOperandList()->getUser() << "\n");
    //assert(isa<Instruction>(User) || isa<Operator>(User)); // || isa<Operator>(U));
    if (isa<Instruction>(User)){
      auto* Inst = dyn_cast<Instruction>(User);
      if (Inst->getOpcode() == Instruction::Load)
        addFieldAccessNum(Inst, FieldLoc);
      else if (Inst->getOpcode() == Instruction::Store){
        if (U == Inst->getOperand(1))
          addFieldAccessNum(Inst, FieldLoc);
      }
      else{
        if (Inst->getOpcode() == Instruction::Call || Inst->getOpcode() == Instruction::Invoke){
          addStats(StructFieldAccessManager::Stats::gep_in_arg);
        }
        else if (Inst->getOpcode() == Instruction::BitCast){
          addStats(StructFieldAccessManager::Stats::gep_in_bitcast);
        }
        else{
          addStats(StructFieldAccessManager::Stats::gep_in_unknown, Inst->getOpcode());
        }
      }
    }
    else if (isa<Operator>(User)){
      auto* Inst = dyn_cast<Operator>(U);
      assert (Inst->getOpcode() != Instruction::Load || Inst->getOpcode() != Instruction::Store
              || Inst->getOpcode() != Instruction::Call || Inst->getOpcode() != Instruction::Invoke);
      if (Inst->getOpcode() == Instruction::BitCast){
        addStats(StructFieldAccessManager::Stats::gep_in_bitcast);
      }
      else{
        addStats(StructFieldAccessManager::Stats::gep_in_unknown, Inst->getOpcode());
      }
    }
    else{
      addStats(StructFieldAccessManager::Stats::user_not_instruction_nor_operator);
    }
  }
}

void StructFieldAccessInfo::analyzeUsersOfStructValue(const Value* V)
{
  assert(V->getType()->isPointerTy() && V->getType()->getPointerElementType()->isStructTy());
  for (auto *U : V->users()){
    DEBUG_WITH_TYPE(DEBUG_TYPE_IR, dbgs() << "Analyzing user of " << *V << ": " << *U << "\n");
    //assert(isa<Instruction>(U) || isa<Operator>(U));
    if (isa<Instruction>(U)){
      auto *Inst = dyn_cast<Instruction>(U);
      if (Inst->getOpcode() != Instruction::GetElementPtr){
        // Only support access struct through GEP for now
        continue;
      }
      addFieldAccessFromGEP(Inst);
    }
    else if (isa<Operator>(U)){
      auto *Inst = dyn_cast<Operator>(U);
      if (Inst->getOpcode() != Instruction::GetElementPtr){
        // Only support access struct through GEP for now
        continue;
      }
      addFieldAccessFromGEP(Inst);
    }
    else{
      addStats(StructFieldAccessManager::Stats::user_not_instruction_nor_operator);
    }
  }
}

void StructFieldAccessInfo::analyzeUsersOfStructPointerValue(const Value* V)
{
  // Analyze users of value defined as struct*
  assert(V->getType()->isPointerTy() && V->getType()->getPointerElementType()->isPointerTy() && V->getType()->getPointerElementType()->getPointerElementType()->isStructTy());
  for (auto *U : V->users()){
    DEBUG_WITH_TYPE(DEBUG_TYPE_IR, dbgs() << "Analyzing user of " << *V << ": " << *U << "\n");
    //assert(isa<Instruction>(U) || isa<Operator>(U));
    if (isa<Instruction>(U)){
      auto *Inst = dyn_cast<Instruction>(U);
      if (Inst->getOpcode() != Instruction::Load){
        // Only load is allowed to access struct*
        continue;
      }
      analyzeUsersOfStructValue(Inst);
    }
    else if (isa<Operator>(U)){
      auto *Inst = dyn_cast<Operator>(U);
      if (Inst->getOpcode() != Instruction::Load){
        // Only support access struct through GEP for now
        continue;
      }
      analyzeUsersOfStructValue(Inst);
    }
    else{
      addStats(StructFieldAccessManager::Stats::user_not_instruction_nor_operator);
    }
  }
}

DataBytesType StructFieldAccessInfo::getMemAccessDataSize(const Instruction* I) const
{
  assert(I->getOpcode() == Instruction::Load || I->getOpcode() == Instruction::Store);
  Type* type;
  if (I->getOpcode() == Instruction::Load)
    type = I->getType();
  else
    type = I->getOperand(0)->getType();
  assert (type->isSized());
  return CurrentModule.getDataLayout().getTypeSizeInBits(type) / 8;
}

FieldReferenceGraph* StructFieldAccessInfo::buildFieldReferenceGraph(const Function* F)
{
  DEBUG_WITH_TYPE(DEBUG_TYPE_FRG, dbgs() << "Create a new empty FRG\n");
  auto* FRG = new FieldReferenceGraph(F);
  FRGArray.push_back(FRG);
  // Create and connect node inside each basic block
  for (auto &BB : *F){
    DEBUG_WITH_TYPE(DEBUG_TYPE_FRG, dbgs() << "Build partial FRG for BB: " << BB << "\n");
    auto* BBI = FRG->createBasicBlockHelperInfo(&BB);
    for (auto &I : BB){
      if (auto FieldNum = getAccessFieldNum(&I)){
        // Case that I is a struct access
        DEBUG_WITH_TYPE(DEBUG_TYPE_FRG, dbgs() << "Found an instruction " << I << " is a struct access on field [" << FieldNum.getValue() << "]\n");
        auto* NewNode = FRG->createNewNode(FieldNum.getValue(), getMemAccessDataSize(&I));
        if (BBI->LastNode){
          DEBUG_WITH_TYPE(DEBUG_TYPE_FRG, dbgs() << "Previous nodes found in the BB\n");
          auto C = 0;
          if (auto ExCnt = getExecutionCount(&I))
            C = getExecutionCount(&I).getValue();
          auto D = BBI->RemainBytes;
          FRG->connectNodes(BBI->LastNode, NewNode, C, D);
          BBI->RemainBytes = 0;
          DEBUG_WITH_TYPE(DEBUG_TYPE_FRG, dbgs() << "Connect new node with previous node in the BB: Field [" << BBI->LastNode->FieldNum << "] to [" << FieldNum.getValue() << "] with count: " << C << " and data " << D << " bytes \n");
          BBI->LastNode = NewNode;
        }
        else{
          DEBUG_WITH_TYPE(DEBUG_TYPE_FRG, dbgs() << "No previous node found. It is the first node\n");
          BBI->FirstNode = BBI->LastNode = NewNode;
        }
      }
      else{
        // Case that I is not struct access but a memory access
        if (I.getOpcode() == Instruction::Load || I.getOpcode() == Instruction::Store){
          DEBUG_WITH_TYPE(DEBUG_TYPE_FRG, dbgs() << "Found an instruction " << I << " is not a struct access but a load/store.\n");
          if (BBI->LastNode == NULL){
            // Create a dummy node for the first non-struct memory access
            DEBUG_WITH_TYPE(DEBUG_TYPE_FRG, dbgs() << "Create a dummy node as the first node in the BB.\n");
            BBI->FirstNode = BBI->LastNode = FRG->createNewNode();
          }
          else{
            BBI->RemainBytes += getMemAccessDataSize(&I);
            DEBUG_WITH_TYPE(DEBUG_TYPE_FRG, dbgs() << "Increment remaining data size to " << BBI->RemainBytes << "\n");
          }
        }
      }
    }
    if (BBI->LastNode == NULL){
      assert(BBI->FirstNode == NULL);
      DEBUG_WITH_TYPE(DEBUG_TYPE_FRG, dbgs() << "Create a dummy node as BB does not have memory accesses\n");
      BBI->FirstNode = BBI->LastNode = FRG->createNewNode();
    }
  }
  // Connect nodes between different basic blocks
  for (auto &BB : *F){
    auto* BBI = FRG->getBasicBlockHelperInfo(&BB);
    auto* Term = BB.getTerminator();
    for (const auto *SB : Term->successors()){
      auto* SBI = FRG->getBasicBlockHelperInfo(SB);
      ExecutionCountType C = 0;
      auto BBCount = getExecutionCount(&BB); //, SBCount = getExecutionCount(SB);
      if (BBCount.hasValue()){
        //C = std::min(BBCount.getValue(), SBCount.getValue());
        // Take probability of the branch
        auto Prob = getBranchProbability(&BB, SB);
        assert(Prob.hasValue());
        C = BBCount.getValue() * Prob.getValue();
      }
      if (C < 1e-3)
        continue;
      auto D = BBI->RemainBytes; // Use size of remaining data in BB
      if (StructManager->isBackEdgeInLoop(&BB, SB))
        FRG->connectNodes(BBI->LastNode, SBI->FirstNode, C, D, true);
      else
        FRG->connectNodes(BBI->LastNode, SBI->FirstNode, C, D);
    }
  }
  auto* BBI = FRG->getBasicBlockHelperInfo(&F->getEntryBlock());
  FRG->setRootNode(BBI->FirstNode);
  DEBUG(dbgs() << "---------- FRG for function " << F->getName() << "----------------\n");
  DEBUG(FRG->debugPrint(dbgs()));
  DEBUG(dbgs() << "------------------------------------------------------------------------\n");
  //FRG->checkInOutSum();
  return FRG;
}


void StructFieldAccessInfo::updateCPG(FieldNumType Src, FieldNumType Dest, ExecutionCountType C, DataBytesType D)
{
  assert(Src <= NumElements && Dest <= NumElements);
  if (Src == 0 || Dest == 0 || C < 1e-3 || Src == Dest)
    // Give up update if from or to a dummy node, or if the count is zero
    return;
  assert(!std::isnan(C));
  if (Src != 0 && Dest != 0){
    if (Src > Dest){
      std::swap(Src, Dest);
    }
    // Skip updates from/to a dummy node
    DEBUG_WITH_TYPE(DEBUG_TYPE_CPG, dbgs() << "Gonna update CPG between " << Src << " and " << Dest << " with count " << DEBUG_PRINT_COUNT(C) << " and distance " << DEBUG_PRINT_DIST(D) << ":\n");
    DEBUG_WITH_TYPE(DEBUG_TYPE_CPG, dbgs() << " Before update: " << "(" << DEBUG_PRINT_COUNT(CloseProximityTable[Src-1][Dest-1].first) << "," << DEBUG_PRINT_DIST(CloseProximityTable[Src-1][Dest-1].second) << ")\n");
    assert(CloseProximityTable[Src-1][Dest-1].first + C != 0);
    updatePairByMerging(CloseProximityTable[Src-1][Dest-1].first, CloseProximityTable[Src-1][Dest-1].second, C, D);
    /*
    CloseProximityTable[Src-1][Dest-1] = std::make_pair(
        ( CloseProximityTable[Src-1][Dest-1].first + C ) ,
        ( ( CloseProximityTable[Src-1][Dest-1].first * CloseProximityTable[Src-1][Dest-1].second +
            C * D ) / ( CloseProximityTable[Src-1][Dest-1].first + C ) )
                                                      );
    */
    if (std::isnan(CloseProximityTable[Src-1][Dest-1].first) || std::isnan(CloseProximityTable[Src-1][Dest-1].second)){
      errs() << "Update CPG between " << Src << " and " << Dest << " with count " << DEBUG_PRINT_COUNT(C) << " and distance " << DEBUG_PRINT_DIST(D) << "\n";
    }
    DEBUG_WITH_TYPE(DEBUG_TYPE_CPG, dbgs() << " After update: " << "(" << DEBUG_PRINT_COUNT(CloseProximityTable[Src-1][Dest-1].first) << "," << DEBUG_PRINT_DIST(CloseProximityTable[Src-1][Dest-1].second) << ")\n");
        // Count = C_old + C_new
        // Distance = weighted distance of old and new
  }
}

void StructFieldAccessInfo::updateGoldCPG(FieldNumType Src, FieldNumType Dest, ExecutionCountType C, DataBytesType D)
{
  assert(Src <= NumElements && Dest <= NumElements);
  if (Src == 0 || Dest == 0 || C < 1e-3 || Src == Dest)
    return;
  if (Src != 0 && Dest != 0){
    if (Src > Dest){
      std::swap(Src, Dest);
    }
    DEBUG_WITH_TYPE(DEBUG_TYPE_CPG, dbgs() << "Gonna update Gold CPG between " << Src << " and " << Dest << " with count " << DEBUG_PRINT_COUNT(C) << " and distance " << DEBUG_PRINT_DIST(D) << ":\n");
    DEBUG_WITH_TYPE(DEBUG_TYPE_CPG, dbgs() << " Before update: " << "(" << DEBUG_PRINT_COUNT(GoldCPT[Src-1][Dest-1].first) << "," << DEBUG_PRINT_DIST(GoldCPT[Src-1][Dest-1].second) << ")\n");
    updatePairByMerging(GoldCPT[Src-1][Dest-1].first, GoldCPT[Src-1][Dest-1].second, C, D);
    /*
    GoldCPT[Src-1][Dest-1] = std::make_pair(
        ( GoldCPT[Src-1][Dest-1].first + C ) ,
        ( ( GoldCPT[Src-1][Dest-1].first * GoldCPT[Src-1][Dest-1].second +
            C * D ) / ( GoldCPT[Src-1][Dest-1].first + C ) )
            );*/
    DEBUG_WITH_TYPE(DEBUG_TYPE_CPG, dbgs() << " After update: " << "(" << DEBUG_PRINT_COUNT(GoldCPT[Src-1][Dest-1].first) << "," << DEBUG_PRINT_DIST(GoldCPT[Src-1][Dest-1].second) << ")\n");
  }
}

void StructFieldAccessInfo::updateCPGBetweenNodes(FieldReferenceGraph::Node* From, FieldReferenceGraph::Node* To, FieldReferenceGraph::Edge* Arc, ExecutionCountType C, DataBytesType D, std::unordered_set<FieldReferenceGraph::Node*>* CheckList)
{
  if (To == NULL || To == From || CheckList->find(To) != CheckList->end())
    return;
  DEBUG_WITH_TYPE(DEBUG_TYPE_CPG, dbgs() << "Update CPG from " << From->Id << " to " << To->Id << " with " << DEBUG_PRINT_COUNT(C) << " and " << DEBUG_PRINT_DIST(D) << "\n");
  assert(!std::isnan(C));
  updateCPG(From->FieldNum, To->FieldNum, C, D);
  CheckList->insert(To);
  for (auto* E : To->OutEdges){
    if (E->ToNode == From)
      continue;
    if (E->Collapsed){
      DEBUG_WITH_TYPE(DEBUG_TYPE_CPG, dbgs() << "Update CPG from " << From->Id << " to collapsed subtree edge (" << E->FromNode->Id << "," << E->ToNode->Id << ") with ratio " << Arc->ExecutionCount/To->InSum << "\n");
      for (auto* Entry : E->CollapsedEntries){
        auto ExCnt = C;
        auto Dist = D;
        // FIXME: this doesn't feel right
        assert(To->InSum > 0);
        updatePairByConnecting(ExCnt, Dist, Entry->ExecutionCount, Arc->ExecutionCount/To->InSum, Dist, To->Size + Entry->DataSize);
        assert(!std::isnan(ExCnt));
        updateCPG(From->FieldNum, Entry->FieldNum, ExCnt, Dist);
      }
    }
    else{
      DEBUG_WITH_TYPE(DEBUG_TYPE_CPG, dbgs() << "Found non-collapsed successor " << E->ToNode->Id << "\n");
      auto ExCnt = C;
      auto Dist = D;
      assert(To->OutSum > 0);
      updatePairByConnecting(ExCnt, Dist, ExCnt, E->ExecutionCount/To->OutSum, Dist, To->Size + E->DataSize);
      if (ExCnt > 1e-3)
        updateCPGBetweenNodes(From, E->ToNode, E, ExCnt, Dist, CheckList);
    }
  }
  CheckList->erase(To);
}

void StructFieldAccessInfo::updateCPGFromNodeToSubtree(FieldReferenceGraph::Edge* E)
{
  if (E->FromNode->FieldNum == 0 || E->ExecutionCount <= 1e-3)
    return;
  DEBUG_WITH_TYPE(DEBUG_TYPE_CPG, dbgs() << "Update CPG from " << E->FromNode->Id << " to subtree " << E->ToNode->Id << "\n");
  std::unordered_set<FieldReferenceGraph::Node*> CheckList;
  updateCPGBetweenNodes(E->FromNode, E->ToNode, E, E->ExecutionCount, E->DataSize, &CheckList);
}

bool StructFieldAccessInfo::collapseSuccessor(FieldReferenceGraph* FRG, FieldReferenceGraph::Edge* Arc)
{
  // TODO: Why do this here?
  /*
  if (Arc->Collapsed){
    for (auto* Entry : Arc->CollapsedEntries){
      updateCPG(Arc->FromNode->FieldNum, Entry->FieldNum, Entry->ExecutionCount, Entry->DataSize);
      // TODO: Update ARC->src, ARC->dest
    }
  }
  */
  bool Ret = false;
  DEBUG_WITH_TYPE(DEBUG_TYPE_CPG, dbgs() << "Collapse successor Edge (" << Arc->FromNode->Id << "," << Arc->ToNode->Id << ")\n");
  assert(!std::isnan(Arc->ExecutionCount));
  updateCPG(Arc->FromNode->FieldNum, Arc->ToNode->FieldNum, Arc->ExecutionCount, Arc->DataSize);
  FRG->collapseNodeToEdge(Arc->ToNode, Arc);
  auto Edges = Arc->ToNode->OutEdges;
  assert(Arc->ToNode->InSum > 0);
  auto Ratio = Arc->ExecutionCount/Arc->ToNode->InSum;
  for (auto *E : Edges){
    assert(E->FromNode == Arc->ToNode);
    DEBUG_WITH_TYPE(DEBUG_TYPE_CPG, dbgs() << "Check edge: ("  << E->FromNode->Id << "," << E->ToNode->Id << ")\n");
    if (E->Collapsed){
      for (auto* Entry : E->CollapsedEntries){
        DEBUG_WITH_TYPE(DEBUG_TYPE_CPG, dbgs() << "Move collapsed entry " << Entry->Id << " from edge: (" << E->FromNode->Id << "," << E->ToNode->Id << ") to (" << Arc->FromNode->Id << "," << Arc->ToNode->Id << ") with a ratio of " << DEBUG_PRINT_DIST(Ratio) << "\n");
        Entry->ExecutionCount = std::min(Entry->ExecutionCount*Ratio, Arc->ExecutionCount);
        Entry->DataSize += Arc->DataSize + Arc->ToNode->Size;
        assert(!std::isnan(Entry->ExecutionCount));
        updateCPG(Arc->FromNode->FieldNum, Entry->FieldNum, Entry->ExecutionCount, Entry->DataSize);
        FRG->moveCollapsedEntryToEdge(Entry, E, Arc);
      }
    }
    else{
      updateCPGFromNodeToSubtree(E);
      E->ExecutionCount = std::min(Arc->ExecutionCount, E->ExecutionCount*Ratio);
      E->DataSize += Arc->DataSize + Arc->ToNode->Size;
      E->reconnect(Arc->FromNode, E->ToNode);
      Ret = true;
      if (Arc->ToNode->OutEdges.size() == 0)
        break;
    }
  }
  DEBUG_WITH_TYPE(DEBUG_TYPE_CPG, FRG->debugPrint(dbgs()));
  DEBUG_WITH_TYPE(DEBUG_TYPE_CPG, FRG->debugPrintCollapsedEntries(dbgs(), Arc));
  return Ret;
}

bool StructFieldAccessInfo::collapseRoot(FieldReferenceGraph* FRG, FieldReferenceGraph::Node* Root)
{
  DEBUG_WITH_TYPE(DEBUG_TYPE_CPG, dbgs() << "Collapse Node " << Root->Id << " as root\n");
  bool change = true;
  bool SubtreeChange = false;
  while (change){
    change = false;
    for (auto *E : Root->OutEdges){
      if (!E->LoopArc)
        change |= collapseRoot(FRG, E->ToNode);
    }
    for (auto *E : Root->OutEdges){
      DEBUG_WITH_TYPE(DEBUG_TYPE_CPG, dbgs() << "Check out edge: (" << E->FromNode->Id << "," << E->ToNode->Id << "): ");
      if (E->LoopArc){
        DEBUG_WITH_TYPE(DEBUG_TYPE_CPG, dbgs() << "It is a loop arc\n");
        // Update CPG with accesses within SUCC loop
        //change = true;
      }
      else if (E->ToNode->InEdges.size() == 1 && !E->Collapsed){ // if SUCC can be collapsed, i.e. only has one predecessor
        DEBUG_WITH_TYPE(DEBUG_TYPE_CPG, dbgs() << "Found a successor can be collapsed\n");
        if (collapseSuccessor(FRG, E)){
          SubtreeChange = true;
          change = true;
        }
      }
      else{
        DEBUG_WITH_TYPE(DEBUG_TYPE_CPG, dbgs() << "Successor cannot collapse and not a loop arc\n");
      }
    }
    if (change)
      DEBUG_WITH_TYPE(DEBUG_TYPE_CPG, dbgs() << "Subtree changes, need to collapse again\n");
  }
  return SubtreeChange;
}

void StructFieldAccessInfo::collapseFieldReferenceGraph(FieldReferenceGraph* FRG)
{
  auto* Root = FRG->getRootNode();
  collapseRoot(FRG, Root);
}

void StructFieldAccessInfo::calculateCPRelation(std::vector<FieldReferenceGraph::Edge*>* Path)
{
  DEBUG_WITH_TYPE(DEBUG_TYPE_CPG, dbgs() << "Calculate path: \n");
  for (auto* E: *Path){
    DEBUG_WITH_TYPE(DEBUG_TYPE_CPG, dbgs() << "(" << E->FromNode->Id << "," << E->ToNode->Id << ")" << ",");
  }
  DEBUG_WITH_TYPE(DEBUG_TYPE_CPG, dbgs() << "\n");
  assert(Path->size());
  auto C = (*Path)[0]->ExecutionCount;
  auto D = (*Path)[0]->DataSize;
  for (unsigned i = 1; i < Path->size(); i++){
    auto* E = (*Path)[i];
    updatePairByConnecting(C, D, C, E->ExecutionCount/E->FromNode->OutSum, D, E->DataSize + E->FromNode->Size);
  }
  updateGoldCPG((*Path)[0]->FromNode->FieldNum, (*Path)[Path->size()-1]->ToNode->FieldNum, C, D);
}

void StructFieldAccessInfo::findPathInFRG(FieldReferenceGraph::Node* Start, FieldReferenceGraph::Node* End, std::vector<FieldReferenceGraph::Edge*>* Path, std::unordered_set<FieldReferenceGraph::Node*>* VisitedNodes)
{
  for (auto* E : Start->OutEdges){
    if (E->ToNode == End){
      Path->push_back(E);
      DEBUG_WITH_TYPE(DEBUG_TYPE_CPG, dbgs() << "Find the destination, gonna calculate\n");
      calculateCPRelation(Path);
      Path->pop_back();
    }
    else if (VisitedNodes->find(E->ToNode) != VisitedNodes->end()) {
      DEBUG_WITH_TYPE(DEBUG_TYPE_CPG, dbgs() << "Loop found, don\'t continue to find path\n");
      continue;
    }
    else if (E->ExecutionCount) {
      Path->push_back(E);
      VisitedNodes->insert(E->ToNode);
      findPathInFRG(E->ToNode, End, Path, VisitedNodes);
      Path->pop_back();
      VisitedNodes->erase(E->ToNode);
    }
  }
}

void StructFieldAccessInfo::calculatePathBetween(FieldReferenceGraph::Node* FromNode, FieldReferenceGraph::Node* ToNode)
{
  std::vector<FieldReferenceGraph::Edge*> Path;
  std::unordered_set<FieldReferenceGraph::Node*> VisitedNodes;
  DEBUG_WITH_TYPE(DEBUG_TYPE_CPG, dbgs() << "Calculate Path between " << FromNode->Id << " and " << ToNode->Id << "\n");
  assert(FromNode != ToNode);
  VisitedNodes.insert(FromNode);
  findPathInFRG(FromNode, ToNode, &Path, &VisitedNodes);
}

void StructFieldAccessInfo::createFRGPairs(FieldReferenceGraph* FRG, FieldReferenceGraph::Node* Root, std::vector<FieldReferenceGraph::Edge*>* Path)
{
  for (unsigned i = 0; i < FRG->getNumNodes(); i++){
    auto* FromNode = FRG->getNodeById(i);
    if (FromNode->FieldNum == 0) // Skip dummy nodes
      continue;
    for (unsigned j = 0; j < FRG->getNumNodes(); j++){
      if (i == j)
        continue;
      auto* ToNode = FRG->getNodeById(j);
      if (ToNode->FieldNum == 0) // Skip dummy nodes
        continue;
      if (FromNode->FieldNum == ToNode->FieldNum)
        continue;
      calculatePathBetween(FromNode, ToNode);
    }
  }
}

void StructFieldAccessInfo::createGoldCloseProximityRelations(FieldReferenceGraph* FRG)
{
  auto* Root = FRG->getRootNode();
  std::vector<FieldReferenceGraph::Edge*> Path;
  DEBUG_WITH_TYPE(DEBUG_TYPE_CPG, dbgs() << "Create CP Relations for FRG with brutal force\n");
  createFRGPairs(FRG, Root, &Path);
}

void StructFieldAccessInfo::compareCloseProximityRelations() const{
  for (unsigned i = 0; i < NumElements; i++){
    for (unsigned j = i+1; j < NumElements; j++){
      if (std::abs(GoldCPT[i][j].first - CloseProximityTable[i][j].first) / GoldCPT[i][j].first > 0.1 ||
          std::abs(GoldCPT[i][j].second - CloseProximityTable[i][j].second) / GoldCPT[i][j].second > 0.1){
        outs() << "Found error in CPG: F" << i+1 << " and F" << j+1 << " should be (" << DEBUG_PRINT_COUNT(GoldCPT[i][j].first) << "," << DEBUG_PRINT_DIST(GoldCPT[i][j].second) << ") but calculated as (" << DEBUG_PRINT_COUNT(CloseProximityTable[i][j].first) << "," << DEBUG_PRINT_DIST(CloseProximityTable[i][j].second) << ")\n";
      }
    }
  }
}

void StructFieldAccessInfo::buildFieldReferenceGraph()
{
  for (auto *F : FunctionsForAnalysis){
    buildFieldReferenceGraph(F);
  }
}

void StructFieldAccessInfo::buildCloseProximityRelations()
{
  for (auto *F : FunctionsForAnalysis){
    DEBUG_WITH_TYPE(DEBUG_TYPE_CPG, dbgs() << "Analyzing function " << F->getName() << "\n");
    auto* FRG = buildFieldReferenceGraph(F);
    assert(FRG);
    // Brutal force get CP relations
    if (PerformCPGCheck)
      createGoldCloseProximityRelations(FRG);
    // Collpase FRG and get CPG
    collapseFieldReferenceGraph(FRG);
  }
  if (PerformCPGCheck)
    compareCloseProximityRelations();
}

void StructFieldAccessInfo::suggestFieldReordering() const
{
  FieldReorderAnalyzer FRA(CurrentModule, StructureType, DebugInfo, CloseProximityTable);
  FRA.makeSuggestions();
}

void StructFieldAccessInfo::debugPrintFieldReferenceGraph(raw_ostream& OS) const
{
  for (auto *FRG : FRGArray){
    FRG->debugPrint(OS);
  }
}

void StructFieldAccessInfo::debugPrintAllStructAccesses(raw_ostream& OS) const
{
  for (auto &it : FieldAccessMap){
    OS << "\tInstruction [" << *it.first << "] accesses field number [" << it.second << "]\n";
  }
}

void StructFieldAccessInfo::debugPrintCloseProximityGraph(raw_ostream& OS) const
{
  for (unsigned i = 0; i < NumElements; i++){
    OS << "F" << i+1 << ": ";
    for (unsigned j = 0; j < NumElements; j++){
      if (j <= i)
        OS << "-\t";
      else
        OS << "(" << DEBUG_PRINT_COUNT(CloseProximityTable[i][j].first) << "," << DEBUG_PRINT_DIST(CloseProximityTable[i][j].second) << ")\t";
    }
    OS << "\n";
  }
}

void StructFieldAccessInfo::debugPrintGoldCPT(raw_ostream& OS) const
{
  for (unsigned i = 0; i < NumElements; i++){
    OS << "F" << i+1 << ": ";
    for (unsigned j = 0; j < NumElements; j++){
      if (j <= i)
        OS << "-\t";
      else
        OS << "(" << DEBUG_PRINT_COUNT(GoldCPT[i][j].first) << "," << DEBUG_PRINT_DIST(GoldCPT[i][j].second) << ")\t";
    }
    OS << "\n";
  }
}

// Functions for FieldReorderAnalyzer
FieldReorderAnalyzer::FieldReorderAnalyzer(const Module& CM, const StructType* S, const DICompositeType* DI, const std::vector< std::vector< std::pair<ExecutionCountType, DataBytesType> > >& CPG) : StructureType(S), NumElements(S->getNumElements()), DebugInfo(DI)
{
  DEBUG_WITH_TYPE(DEBUG_TYPE_REORDER, dbgs() << "Initializing FieldReorderAnalyzer of size: " << NumElements << "\n");
  WCPT.resize(NumElements);
  FieldsToReorder.clear();
  FieldSizes.resize(NumElements);
  double MaxWCP = 0;
  FieldNumType MaxI, MaxJ;
  for (unsigned i = 0; i < NumElements; i++){
    WCPT[i].resize(NumElements);
    FieldSizes[i] = CM.getDataLayout().getTypeSizeInBits(StructureType->getElementType(i)) / 8;
    FieldsToReorder.insert(i);
    for (unsigned j = i+1; j < NumElements; j++){
      if (!canFitInOneCacheBlock(i, j)){
        WCPT[i][j] = 0;
        continue;
      }
      if (CPG[i][j].first < 1e-3){
        WCPT[i][j] = 0;
        continue;
      }
      else if (CPG[i][j].second < 1){
        // Distance == 0
        WCPT[i][j] = CPG[i][j].first;
      }
      else{
        WCPT[i][j] = CPG[i][j].first / CPG[i][j].second;
      }
      if (WCPT[i][j] > MaxWCP){
        MaxWCP = WCPT[i][j];
        MaxI = i;
        MaxJ = j;
      }
    }
  }
  DEBUG_WITH_TYPE(DEBUG_TYPE_REORDER, dbgs() << "CPG for field reordering recommendation\n");
  for (unsigned i = 0; i < CPG.size(); i++){
    DEBUG_WITH_TYPE(DEBUG_TYPE_REORDER, dbgs() << "F" << i+1 << "\t");
    for (unsigned j = 0; j < CPG.size(); j++)
      DEBUG_WITH_TYPE(DEBUG_TYPE_REORDER, dbgs() << DEBUG_PRINT_COUNT(WCPT[i][j]) << "\t");
    DEBUG_WITH_TYPE(DEBUG_TYPE_REORDER, dbgs() << "\n");
  }
  // FIXME: Need to reconsider if the order of the pair makes differences
  NewOrder.push_back(MaxI);
  NewOrder.push_back(MaxJ);
  FieldsToReorder.erase(MaxI);
  FieldsToReorder.erase(MaxJ);
  mapFieldsToDefinition();
  for (unsigned i = 0; i < NumElements; i++){
    if (FieldDI[i] == NULL){
      //DEBUG_WITH_TYPE(DEBUG_TYPE_REORDER, dbgs() << "Field " << i+1 << " is actually a padding, ignore in reordering...\n");
      outs() << "Field " << i+1 << " is actually a padding, ignore in reordering...\n";
      FieldsToReorder.erase(i);
    }
  }
  DEBUG_WITH_TYPE(DEBUG_TYPE_REORDER, dbgs() << "Use F" << MaxI+1 << " and F" << MaxJ+1 << " as seeds in reordering\n");
  assert(MaxWCP == getWCP());
  DEBUG_WITH_TYPE(DEBUG_TYPE_REORDER, dbgs() << "Current WCP: " << DEBUG_PRINT_COUNT(MaxWCP) << "\n");
}

bool FieldReorderAnalyzer::canFitInOneCacheBlock(FieldNumType Field1, FieldNumType Field2) const
{
  if (FieldSizes[Field1] % CACHEBLOCKSIZE == 0)
    return false;
  return true;
}

void FieldReorderAnalyzer::mapFieldsToDefinition()
{
  FieldDI.resize(NumElements);
  if (DebugInfo){
    assert(DebugInfo->getElements().size() <= NumElements);
    FieldNumType FieldNum = 0;
    for (unsigned i = 0; i < DebugInfo->getElements().size(); i++){
      DINode* node = DebugInfo->getElements()[i];
      assert(node && isa<DIDerivedType>(node) && dyn_cast<DIDerivedType>(node)->getTag() == dwarf::Tag::DW_TAG_member);
      Metadata* T = dyn_cast<DIDerivedType>(node)->getBaseType();
      assert(T && isa<DIType>(T));
      auto Size = dyn_cast<DIType>(T)->getSizeInBits()/8 != FieldSizes[FieldNum];
      if (Size == 0){
        if (dyn_cast<DIType>(T)->getTag() == dwarf::Tag::DW_TAG_structure_type){
          assert(isa<DICompositeType>(T));
        }
      }
      while (Size && FieldNum < NumElements){
        DEBUG_WITH_TYPE(DEBUG_TYPE_REORDER, dbgs() << "Field " << FieldNum+1 << " might be a padding because its size is " << FieldSizes[FieldNum] << " Bytes but the actual field is " << dyn_cast<DIType>(T)->getSizeInBits()/8 << " Bytes\n");
        FieldDI[FieldNum] = NULL;
        FieldNum++;
      }
      assert(FieldNum < NumElements);
      assert(dyn_cast<DIType>(T)->getSizeInBits()/8 == FieldSizes[FieldNum]);
      DEBUG_WITH_TYPE(DEBUG_TYPE_REORDER, dbgs() << *dyn_cast<DIType>(T) << "\n");
      FieldDI[FieldNum] = new FieldDebugInfo(i, dyn_cast<DIDerivedType>(node)->getName(), dyn_cast<DIType>(T)->getName());
      FieldNum++;
    }
  }
  else{
    unsigned Address;
    unsigned FieldNum = 0;
    for (unsigned i = 0; i < NumElements; i++){
      auto* Ty = StructureType->getElementType(i);
      if (!Ty->isArrayTy()){
        FieldDI[i] = new FieldDebugInfo(FieldNum++);
        Address += FieldSizes[i];
      }
      else{
        //ArrayTy is suspicious to be a padding
        if ((i < NumElements-1 && FieldSizes[i] > FieldSizes[i+1]) ||
            (i == NumElements-1 && FieldSizes[i] > FieldSizes[i-1]))
          FieldDI[i] = new FieldDebugInfo(FieldNum++);
        else if ((i < NumElements-1 && Address % FieldSizes[i+1] != 0 && (Address + FieldSizes[i]) % FieldSizes[i+1] == 0) ||
                 (i == NumElements-1 && Address % FieldSizes[i-1] != 0 && (Address + FieldSizes[i]) % FieldSizes[i-1] == 0)){
          // If remove this field, the next/previous field is not aligned and add this field, it is aligned, it's likely to be a padding
          unsigned MaxWCP = 0;
          for (unsigned j = 0; j < NumElements; j++){
            if (i < j){
              if (WCPT[i][j] > MaxWCP)
                MaxWCP = WCPT[i][j];
            }
            else{
              if (WCPT[j][i] > MaxWCP)
                MaxWCP = WCPT[j][i];
            }
          }
          if (MaxWCP != 0)
            FieldDI[i] = new FieldDebugInfo(FieldNum++);
          else
            // This is highly likely to be a padding because there's no WCP with other fields
            FieldDI[i] = NULL;
        }
        Address += FieldSizes[i];
      }
    }
  }
}

double FieldReorderAnalyzer::calculateWCPWithinCacheBlock(std::vector<FieldNumType>* CacheBlock) const
{
  double WCP = 0;
  DEBUG_WITH_TYPE(DEBUG_TYPE_REORDER, dbgs() << "Calculate WCP within a cache block: ");
  for (unsigned i = 0; i < CacheBlock->size(); i++){
    DEBUG_WITH_TYPE(DEBUG_TYPE_REORDER, dbgs() << "F" << (*CacheBlock)[i]+1 << " ");
    for (unsigned j = i+1; j < CacheBlock->size(); j++)
      if ((*CacheBlock)[i] < (*CacheBlock)[j])
        WCP += WCPT[(*CacheBlock)[i]][(*CacheBlock)[j]];
      else
        WCP += WCPT[(*CacheBlock)[j]][(*CacheBlock)[i]];
  }
  DEBUG_WITH_TYPE(DEBUG_TYPE_REORDER, dbgs() << "produces WCP: " << DEBUG_PRINT_COUNT(WCP) << "\n");
  return WCP;
}

double FieldReorderAnalyzer::getWCP() const
{
  unsigned CurrentCacheBlockSize = 0;
  std::vector<FieldNumType> CurrentCacheBlock;
  double WCP = 0;
  for (auto& FieldNum : NewOrder){
    auto Size = FieldSizes[FieldNum];
    DEBUG_WITH_TYPE(DEBUG_TYPE_REORDER, dbgs() << "Field " << FieldNum+1 << " size is " << Size << "\n");
    if (!StructureType->getElementType(FieldNum)->isAggregateType() && CurrentCacheBlockSize % Size){
      // Alignment needed, need to add padding. Ignore alignment for aggregated type (array and struct)
      DEBUG_WITH_TYPE(DEBUG_TYPE_REORDER, dbgs() << "Need to add " << (CurrentCacheBlockSize / Size + 1) * Size - CurrentCacheBlockSize << " Bytes of padding\n");
      CurrentCacheBlockSize = (CurrentCacheBlockSize / Size + 1) * Size;
      assert(CurrentCacheBlockSize <= CACHEBLOCKSIZE);
    }
    if (CurrentCacheBlockSize == CACHEBLOCKSIZE){
      DEBUG_WITH_TYPE(DEBUG_TYPE_REORDER, dbgs() << "Need to put into a new cache block calculate current one\n");
      WCP += calculateWCPWithinCacheBlock(&CurrentCacheBlock);
      CurrentCacheBlockSize = 0;
      CurrentCacheBlock.clear();
    }
    else{
      CurrentCacheBlockSize += Size;
      CurrentCacheBlock.push_back(FieldNum);
      if (CurrentCacheBlockSize >= CACHEBLOCKSIZE){
        DEBUG_WITH_TYPE(DEBUG_TYPE_REORDER, dbgs() << "Current cache block cannot fit remaining field\n");
        WCP += calculateWCPWithinCacheBlock(&CurrentCacheBlock);
        CurrentCacheBlockSize -= CACHEBLOCKSIZE;
        CurrentCacheBlock.clear();
        if (CurrentCacheBlockSize > 0)
          CurrentCacheBlock.push_back(FieldNum);
      }
    }
  }
  WCP += calculateWCPWithinCacheBlock(&CurrentCacheBlock);
  return WCP;
}

double FieldReorderAnalyzer::estimateWCPAtBack(FieldNumType FieldNum)
{
  NewOrder.push_back(FieldNum);
  auto WCP = getWCP();
  NewOrder.pop_back();
  return WCP;
}

double FieldReorderAnalyzer::estimateWCPAtFront(FieldNumType FieldNum)
{
  NewOrder.push_front(FieldNum);
  auto WCP = getWCP();
  NewOrder.pop_front();
  return WCP;
}

void FieldReorderAnalyzer::makeSuggestions()
{
  double MaxWCP = 0;
  while (FieldsToReorder.size()){
    FieldNumType MaxField = 0;
    bool InFront = false;
    MaxWCP = 0;
    for (auto& F : FieldsToReorder){
      auto WCP = estimateWCPAtBack(F);
      if (WCP > MaxWCP){
        DEBUG_WITH_TYPE(DEBUG_TYPE_REORDER, dbgs() << "Found better ordering by add F" << F+1 << " in the end\n");
        DEBUG_WITH_TYPE(DEBUG_TYPE_REORDER, dbgs() << "Current WCP: " << DEBUG_PRINT_COUNT(WCP) << "\n");
        MaxWCP = WCP;
        MaxField = F;
        InFront = false;
      }
      WCP = estimateWCPAtFront(F);
      if (WCP > MaxWCP){
        DEBUG_WITH_TYPE(DEBUG_TYPE_REORDER, dbgs() << "Found better ordering by add F" << F+1 << " in the front\n");
        DEBUG_WITH_TYPE(DEBUG_TYPE_REORDER, dbgs() << "Current WCP: " << DEBUG_PRINT_COUNT(WCP) << "\n");
        MaxWCP = WCP;
        MaxField = F;
        InFront = true;
      }
    }
    if (InFront)
      NewOrder.push_front(MaxField);
    else
      NewOrder.push_back(MaxField);
    FieldsToReorder.erase(MaxField);
  }

  // Print suggestions
  std::list<FieldNumType> BestOrder(NewOrder);
  NewOrder.clear();
  for (unsigned i = 0; i < NumElements; i++){
    if (FieldDI[i])
      NewOrder.push_back(i);
  }
  auto OldWCP = getWCP();
  DEBUG_WITH_TYPE(DEBUG_TYPE_REORDER, dbgs() << "New WCP: " << DEBUG_PRINT_COUNT(MaxWCP) << " vs Old WCP: " << DEBUG_PRINT_COUNT(OldWCP) << "\n");
  assert(MaxWCP >= OldWCP || std::abs(OldWCP-MaxWCP)/OldWCP < 1e-3);
  auto Confidence = 100.0 * (MaxWCP - OldWCP) / OldWCP;
  if (Confidence > 100.0)
    Confidence = 100.0;
  if (Confidence < 1.0){
    outs() << "Suggest to keep the current order: \n";
    for (auto& FieldNum : NewOrder){
      assert(FieldDI[FieldNum]);
      outs() << "F" << FieldDI[FieldNum]->FieldNum+1 << " ";
    }
    outs() << "\n";
  }
  else{
    outs() << "Suggest to reorder the fields according to: ";
    for (auto& FieldNum : BestOrder){
      assert(FieldDI[FieldNum]);
      outs() << "F" << FieldDI[FieldNum]->FieldNum+1 << " ";
    }
    outs() << " might improve performance with " << format("%.0f", Confidence) << " % confident\n";
  }
}

// Functions for StructFieldAccessManager
StructFieldAccessManager::~StructFieldAccessManager() {
  for (auto &it : StructFieldAccessInfoMap)
    delete it.second;
  StructFieldAccessInfoMap.clear();
  DEBUG(dbgs() << "Finish StructFieldAccessManager destructor\n");
}

void StructFieldAccessManager::recursiveFindDebugInfoOfStruct(DIType* Ty)
{
  while (Ty->getTag() == dwarf::Tag::DW_TAG_pointer_type ||
         Ty->getTag() == dwarf::Tag::DW_TAG_reference_type){
    assert(isa<DIDerivedType>(Ty));
    Metadata* MD = dyn_cast<DIDerivedType>(Ty)->getBaseType();
    if (MD == NULL)
      return;
    assert(isa<DIType>(MD));
    Ty = dyn_cast<DIType>(MD);
  }
  if (!isa<DICompositeType>(Ty))
    return;
  if (Ty->getTag() == dwarf::Tag::DW_TAG_structure_type ||
      Ty->getTag() == dwarf::Tag::DW_TAG_class_type){
    assert(isa<DICompositeType>(Ty));
    DEBUG(dbgs() << dyn_cast<DICompositeType>(Ty)->getName() << "\n");
    auto* ST = (Ty->getTag() == dwarf::Tag::DW_TAG_structure_type) ?
        CurrentModule.getTypeByName(StringRef("struct."+dyn_cast<DICompositeType>(Ty)->getName().str())) :
        CurrentModule.getTypeByName(StringRef("class."+dyn_cast<DICompositeType>(Ty)->getName().str()));
    assert(ST); // This assertion will fail on annonymous struct
    if (StructDebugInfo.find(ST) != StructDebugInfo.end()){
      DEBUG(dbgs() << "Found existing debugging info " << *dyn_cast<DICompositeType>(Ty));
      // FIXME: use the one with more struct fields, because they might be shown as two different debug info
      if (dyn_cast<DICompositeType>(Ty)->getElements().size() > StructDebugInfo[ST]->getElements().size())
        StructDebugInfo[ST] = dyn_cast<DICompositeType>(Ty);
    }
    else
      StructDebugInfo[ST] = dyn_cast<DICompositeType>(Ty);
  }
}

void StructFieldAccessManager::retrieveDebugInfoForAllStructs()
{
  for (auto& NMD : CurrentModule.named_metadata()){
    for (auto* it : NMD.operands()){
      if (isa<DICompileUnit>(it)){
        DEBUG(dbgs() << "Compile unit found" << *it << "\n");
        auto* MD = dyn_cast<DICompileUnit>(it);
        for (unsigned i = 0; i < MD->getRetainedTypes().size(); i++){
          if (Metadata* Ty = MD->getRetainedTypes()[i]){
            assert(isa<DIType>(Ty));
            recursiveFindDebugInfoOfStruct(dyn_cast<DIType>(Ty));
          }
        }
      }
    }
  }
  for (auto &F : CurrentModule){
    if (F.isDeclaration())
      continue;
    DEBUG(dbgs() << "Retrieving debug info from function: " << F.getName() << "\n");
    auto* SubProgram = F.getSubprogram();
    if (!SubProgram)
      continue;
    auto* SubroutineType = SubProgram->getType();
    assert(SubroutineType);
    DEBUG(dbgs() << *SubroutineType << " with size " << SubroutineType->getTypeArray().size() << "\n");
    for (unsigned i = 0; i < SubroutineType->getTypeArray().size(); i++){
      if (Metadata* Ty = SubroutineType->getTypeArray()[i]){
        assert(isa<DIType>(Ty));
        recursiveFindDebugInfoOfStruct(dyn_cast<DIType>(Ty));
      }
    }
  }
  for (auto &it : StructDebugInfo){
    DEBUG(dbgs() << "Struct " << it.first->getName() << " has got debug info: \n");
    auto* DebugInfo = it.second;
    for (unsigned i = 0; i < DebugInfo->getElements().size(); i++){
      DINode* node = DebugInfo->getElements()[i];
      if (node && isa<DIDerivedType>(node) && dyn_cast<DIDerivedType>(node)->getTag() == dwarf::Tag::DW_TAG_member){
        Metadata* T = dyn_cast<DIDerivedType>(node)->getBaseType();
        assert(T && isa<DIType>(T));
        if (!dyn_cast<DIType>(T)->getName().empty()){
          DEBUG(dbgs() << "Field " << i << ": " << dyn_cast<DIDerivedType>(node)->getName() << " type: " << dyn_cast<DIType>(T)->getName() << "\n");
        }
        else{
          if (dyn_cast<DIType>(T)->getTag() == dwarf::Tag::DW_TAG_structure_type){
            assert(isa<DICompositeType>(T));
            DEBUG(dbgs() << "Field " << i << ": " << dyn_cast<DIDerivedType>(node)->getName() << " type: " << "anonymous struct with " << dyn_cast<DICompositeType>(T)->getElements().size() << " fields\n");
          }
          else if (dyn_cast<DIType>(T)->getTag() == dwarf::Tag::DW_TAG_pointer_type){
            assert(isa<DIDerivedType>(T));
            Metadata* BT = dyn_cast<DIDerivedType>(T)->getBaseType();
            assert(BT && isa<DIType>(BT));
            if (!dyn_cast<DIType>(BT)->getName().empty()) // FIXME: only support one level pointer now
              DEBUG(dbgs() << "Field " << i << ": " << dyn_cast<DIDerivedType>(node)->getName() << " type: " << dyn_cast<DIType>(BT)->getName() << "*\n");
          }
        }
      }
    }
  }
}

DICompositeType* StructFieldAccessManager::retrieveDebugInfoForStruct(const Type* T)
{
  assert(isa<StructType>(T));
  auto* Ty = dyn_cast<StructType>(T);
  return StructDebugInfo[Ty];
}

StructFieldAccessInfo* StructFieldAccessManager::createOrGetStructFieldAccessInfo(const Type* T)
{
  if (auto* def = getStructFieldAccessInfo(T))
    return def;
  else{
    assert(T->isStructTy() && isa<StructType>(T));
    auto* debugInfo = retrieveDebugInfoForStruct(T);
    def = StructFieldAccessInfoMap[T] = new StructFieldAccessInfo(T, CurrentModule, this, debugInfo);
    return def;
  }
}

StructFieldAccessInfo* StructFieldAccessManager::getStructFieldAccessInfo(const Type* T) const
{
  auto ret = StructFieldAccessInfoMap.find(T);
  if (ret != StructFieldAccessInfoMap.end())
    return ret->second;
  else
    return NULL;
}

Optional<std::pair<const Type*, FieldNumType> > StructFieldAccessManager::getFieldAccessOnInstruction(const Instruction* I) const
{
  Optional<std::pair<const Type*, FieldNumType> > ret;
  for (auto &it : StructFieldAccessInfoMap){
    if (auto FieldNum = it.second->getAccessFieldNum(I)){
      return std::pair<const Type*, FieldNumType>(it.first, FieldNum.getValue());
    }
  }
  return ret;
}

void StructFieldAccessManager::buildFieldReferenceGraphForAllStructs()
{
  for (auto& it : StructFieldAccessInfoMap){
    if (it.second->getTotalNumFieldAccess() != 0){
      it.second->buildFieldReferenceGraph();
    }
  }
}

bool StructFieldAccessManager::isBackEdgeInLoop(const BasicBlock* FromBB, const BasicBlock* ToBB) const
{
  assert(FromBB->getParent() == ToBB->getParent());
  auto* LoopInfo = LookupLI(*const_cast<Function*>(FromBB->getParent()));
  assert(LoopInfo);
  auto* Loop1 = LoopInfo->getLoopFor(FromBB);
  auto* Loop2 = LoopInfo->getLoopFor(ToBB);
  // If FromBB and ToBB are not in the same loop, it can't be a backedge
  if (Loop1 != Loop2)
    return false;
  if (Loop1 == NULL)
    return false;
  // If ToBB is not the header of the loop, it can't be a backedge
  if (ToBB != Loop1->getHeader())
    return false;

  return true;
}

void StructFieldAccessManager::buildCloseProximityRelations()
{
  for (auto& it : StructFieldAccessInfoMap){
    if (it.second->getTotalNumFieldAccess() != 0){
      it.second->buildCloseProximityRelations();
    }
  }
}

void StructFieldAccessManager::suggestFieldReordering() const
{
  outs() << "------------- Suggestions ------------------\n";
  for (auto& it : StructFieldAccessInfoMap){
    if (it.second->getTotalNumFieldAccess() != 0){
      auto* type = it.first;
      assert(isa<StructType>(type));
      if (dyn_cast<StructType>(type)->isLiteral()){
        outs() << "Recommendation on an anonymous struct:\n";
      }
      else{
        outs() << "Recommendation on struct [" << type->getStructName() << "]:\n";
      }
      it.second->suggestFieldReordering();
    }
  }
  outs() << "--------------------------------------------\n";
}

void StructFieldAccessManager::debugPrintAllStructAccesses() const
{
  dbgs() << "------------ Printing all struct accesses: ---------------- \n";
  for (auto &it : StructFieldAccessInfoMap){
    dbgs().changeColor(raw_ostream::YELLOW);
    auto* type = it.first;
    assert(isa<StructType>(type));
    if (dyn_cast<StructType>(type)->isLiteral()){
      dbgs() << "A literal struct has accesses: \n";
    }
    else{
      dbgs() << "Struct [" << type->getStructName() << "] has accesses: \n";
    }
    dbgs().changeColor(raw_ostream::GREEN);
    it.second->debugPrintAllStructAccesses(dbgs());
    dbgs().resetColor();
  }
  dbgs() << "----------------------------------------------------------- \n";
}

void StructFieldAccessManager::debugPrintAllFRGs() const
{
  dbgs() << "------------ Printing all FRGs: ------------------- \n";
  for (auto &it : StructFieldAccessInfoMap){
    dbgs().changeColor(raw_ostream::YELLOW);
    auto* type = it.first;
    assert(isa<StructType>(type));
    if (dyn_cast<StructType>(type)->isLiteral()){
      dbgs() << "A literal struct has FRGs: \n";
    }
    else{
      dbgs() << "Struct [" << type->getStructName() << "] has FRGs: \n";
    }
    dbgs().changeColor(raw_ostream::GREEN);
    it.second->debugPrintFieldReferenceGraph(dbgs());
    dbgs().resetColor();
  }
  dbgs() << "----------------------------------------------------------- \n";
}

void StructFieldAccessManager::debugPrintAllCPGs() const
{
  dbgs() << "------------ Printing all CPGs: ------------------- \n";
  for (auto &it : StructFieldAccessInfoMap){
    dbgs().changeColor(raw_ostream::YELLOW);
    auto* type = it.first;
    assert(isa<StructType>(type));
    if (dyn_cast<StructType>(type)->isLiteral()){
      dbgs() << "A literal struct has CPG: \n";
    }
    else{
      dbgs() << "Struct [" << type->getStructName() << "] has FRG: \n";
    }
    dbgs().changeColor(raw_ostream::GREEN);
    it.second->debugPrintCloseProximityGraph(dbgs());
    if (PerformCPGCheck){
      it.second->debugPrintGoldCPT(dbgs());
    }
    dbgs().resetColor();
  }
  dbgs() << "----------------------------------------------------------- \n";
}

void StructFieldAccessManager::debugPrintAnnotatedModule() const
{
  StructFieldCacheAnalysisAnnotatedWriter Writer(this);
  std::error_code EC;
  raw_fd_ostream FILE_OS("AnnotatedModule.IR.ll", EC, llvm::sys::fs::F_RW);
  FILE_OS.changeColor(raw_ostream::YELLOW);
  FILE_OS << "Annotated module print\n";
  FILE_OS.resetColor();
  CurrentModule.print(FILE_OS, &Writer);
  FILE_OS.resetColor();
}

void StructFieldAccessManager::printStats()
{
  std::error_code EC;
  raw_fd_ostream FILE_OS("/tmp/SFCA-"+CurrentModule.getName().str()+".csv", EC, llvm::sys::fs::F_RW);
  FILE_OS << "Name," << CurrentModule.getName() << "\n";
  outs() << "------------ Printing stats for struct accesses: ---------------- \n";
  outs().changeColor(raw_ostream::YELLOW);
  outs() << "There are " << StructFieldAccessInfoMap.size() << " struct types are accessed in the program\n";
  FILE_OS << "Total," << StructFieldAccessInfoMap.size() << "\n";
  for (auto &it : StructFieldAccessInfoMap){
    auto* type = it.first;
    assert(isa<StructType>(type));
    auto Result = it.second->getTotalNumFieldAccess();
    if (dyn_cast<StructType>(type)->isLiteral()){
      if (Result){
        outs() << "A literal struct has " << Result << " accesses.\n";
        FILE_OS << "Literal," << Result << "\n";
      }
    }
    else{
      if (Result){
        outs() << "Struct [" << type->getStructName() << "] has " << Result << " accesses.\n";
        FILE_OS << type->getStructName() << "," << Result << "\n";
      }
    }
  }
  outs().resetColor();
  outs().changeColor(raw_ostream::GREEN);
  outs() << "Stats:\n";
  for (auto &it : StructFieldAccessInfoMap){
    for (auto i = 0; i < Stats::max_stats; i++){
      StatCounts[i] += it.second->getStats(i);
      if (i == Stats::gep_in_unknown){
        it.second->printUnknownOpcodes(outs());
      }
    }
  }
  for (auto i = 0; i < Stats::max_stats; i++){
    if (StatCounts[i]){
      outs() << "Case " << StatNames[i] << " was found " << StatCounts[i] <<  " times\n";
    }
  };
  FILE_OS << "GEP as Arg," << StatCounts[Stats::gep_in_arg] << "\n";
  outs().changeColor(raw_ostream::BLUE);
  outs() << "Stats are stored into " << "/tmp/SFCA-"+CurrentModule.getName().str()+".csv" << "\n";
  outs().resetColor();
  outs() << "----------------------------------------------------------------- \n";
  FILE_OS.close();
}

static void performIRAnalysis(Module &M,
                              StructFieldAccessManager* StructManager)
{
  // Find all global structs
  for (auto &G : M.globals()){
    // Only process globals defined in current module (the scope of whole program)
    if (G.isDeclaration())
      continue;
    DEBUG_WITH_TYPE(DEBUG_TYPE_IR, dbgs().changeColor(raw_ostream::YELLOW));
    // G is always a pointer
    if (G.getValueType()->isStructTy()){
      DEBUG_WITH_TYPE(DEBUG_TYPE_IR, dbgs() << "Found a global defined as struct: " << G << "\n");
      auto* structInfoPtr = StructManager->createOrGetStructFieldAccessInfo(G.getValueType());
      assert(structInfoPtr);
      structInfoPtr->analyzeUsersOfStructValue(&G);
    }
    // Case for struct*
    else if (G.getValueType()->isPointerTy() && G.getValueType()->getPointerElementType()->isStructTy()){
      DEBUG_WITH_TYPE(DEBUG_TYPE_IR, dbgs() << "Found a global has struct* type: " << G << "\n");
      auto* structInfoPtr = StructManager->createOrGetStructFieldAccessInfo(G.getValueType()->getPointerElementType());
      assert(structInfoPtr);
      structInfoPtr->analyzeUsersOfStructPointerValue(&G);
      //StructManager->addStats(StructFieldAccessManager::Stats::struct_pointer);
    }
    // Case for struct**
    else if (G.getType()->isPointerTy() && G.getType()->getPointerElementType()->isPointerTy() && G.getType()->getPointerElementType()->getPointerElementType()->isStructTy()){
      DEBUG_WITH_TYPE(DEBUG_TYPE_IR, dbgs() << "Found a global has struct** type: " << G << " but we ignored this\n");
      StructManager->addStats(StructFieldAccessManager::Stats::struct_pointer_pointer);
    }
    DEBUG_WITH_TYPE(DEBUG_TYPE_IR, dbgs().resetColor());
  }

  // Find all structs declared by allocas
  for (auto &F : M){
    if (F.isDeclaration())
      continue;
    //Find all alloca of structs inside the function body
    for (auto &BB : F){
      for (auto &I: BB){
        if (I.getOpcode() == Instruction::Alloca){
          assert(I.getType()->isPointerTy());
          auto* type = I.getType()->getPointerElementType();
          if (type->isStructTy()){
            // Identified I is an alloca of a struct
            DEBUG_WITH_TYPE(DEBUG_TYPE_IR, dbgs() << "Found an alloca of a struct: " << I << "\n");
            auto* structInfoPtr = StructManager->createOrGetStructFieldAccessInfo(type);
            structInfoPtr->analyzeUsersOfStructValue(&I);
          }
          else if (type->isPointerTy() && type->getPointerElementType()->isStructTy()){
            DEBUG_WITH_TYPE(DEBUG_TYPE_IR, dbgs() << "Found an alloca of a struct*: " << I << "\n");
            auto* structInfoPtr = StructManager->createOrGetStructFieldAccessInfo(type->getPointerElementType());
            structInfoPtr->analyzeUsersOfStructPointerValue(&I);
            //StructManager->addStats(StructFieldAccessManager::Stats::struct_pointer);
          }
          else if (type->isPointerTy() && type->getPointerElementType()->isPointerTy() && type->getPointerElementType()->getPointerElementType()->isStructTy()){
            DEBUG_WITH_TYPE(DEBUG_TYPE_IR, dbgs() << "Found an alloca of a struct**: " << I << " but we ignore this\n");
            StructManager->addStats(StructFieldAccessManager::Stats::struct_pointer_pointer);
          }
        }
      }
    }
  }
  //Find uses of structs through function calls
  for (auto &F : M){
    if (F.isDeclaration())
      continue;
    for (auto &AG : F.args()){
      if (AG.getType()->isStructTy()){
        DEBUG_WITH_TYPE(DEBUG_TYPE_IR, dbgs() << "Found an argument of a struct pass by value: " << AG << " and no support for this yet\n");
        StructManager->addStats(StructFieldAccessManager::Stats::func_arg_value);
      }
      if (AG.getType()->isPointerTy() && AG.getType()->getPointerElementType()->isStructTy()){
        // Identified AG is an argument with a struct type
        auto* StructPtr = StructManager->getStructFieldAccessInfo(AG.getType()->getPointerElementType());
        if (StructPtr){
          DEBUG_WITH_TYPE(DEBUG_TYPE_IR, dbgs() << "Found an argument of a struct defined in the module: " << AG << "\n");
          StructPtr->analyzeUsersOfStructValue(&AG);
        }
        else{
          DEBUG_WITH_TYPE(DEBUG_TYPE_IR, dbgs() << "Found an argument of a struct not defined in the program: " << AG << "\n");
          StructManager->addStats(StructFieldAccessManager::Stats::func_arg_not_defined);
        }
      }
    }
  }
  DEBUG(StructManager->debugPrintAllStructAccesses());
  DEBUG(StructManager->debugPrintAnnotatedModule());
  StructManager->printStats();
}


static void createFieldReferenceGraph(StructFieldAccessManager* StructManager)
{
  //FIXME: add a filter to filter out structs to ignore
  StructManager->buildFieldReferenceGraphForAllStructs();
  DEBUG(StructManager->debugPrintAllFRGs());
}

static void collapseFieldReferenceGraphAndCreateCloseProximityGraph(StructFieldAccessManager* StructManager)
{
  StructManager->buildCloseProximityRelations();
  DEBUG(StructManager->debugPrintAllCPGs());
}

static void suggestFieldReordering(StructFieldAccessManager* StructManager)
{
  StructManager->suggestFieldReordering();
}

static bool performStructFieldCacheAnalysis(Module &M,
                                            function_ref<BlockFrequencyInfo *(Function &)> LookupBFI,
                                            function_ref<BranchProbabilityInfo *(Function &)> LookupBPI,
                                            function_ref<LoopInfo *(Function &)> LookupLI)
{
  DEBUG(dbgs() << "Start of struct field cache analysis\n");
  StructFieldAccessManager StructManager(M, LookupBFI, LookupBPI, LookupLI);
  // Step 0 - retrieve debug info for all struct FIXME: disable for now because it's not supporting annonymous structs
  //StructManager.retrieveDebugInfoForAllStructs();
  // Step 1 - perform IR analysis to collect info of all structs
  performIRAnalysis(M, &StructManager);
  // Step 2 - create Field Refernce Graph according to the results of IR analysis
  //createFieldReferenceGraph(&StructManager); // FIXME: This step can be skipped if Step 3 is finalized
  // Step 3 - collapse Field Reference Graph and create Close Proximity Graph
  collapseFieldReferenceGraphAndCreateCloseProximityGraph(&StructManager);
  // Step 4 - give recommendations of reordering based on CPG
  suggestFieldReordering(&StructManager);
  DEBUG(dbgs() << "End of struct field cache analysis\n");
  return false;
}

StructFieldCacheAnalysis::StructFieldCacheAnalysis() {}

PreservedAnalyses StructFieldCacheAnalysis::run(Module &M, ModuleAnalysisManager &AM) {
  auto &FAM = AM.getResult<FunctionAnalysisManagerModuleProxy>(M).getManager();
  auto LookupBFI = [&FAM](Function& F) {
    return &FAM.getResult<BlockFrequencyAnalysis>(F);
  };
  auto LookupBPI = [&FAM](Function& F) {
    return &FAM.getResult<BranchProbabilityAnalysis>(F);
  };
  auto LookupLI = [&FAM](Function& F) {
    return &FAM.getResult<LoopAnalysis>(F);
  };
  if (!performStructFieldCacheAnalysis(M, LookupBFI, LookupBPI, LookupLI))
    return PreservedAnalyses::all();
  return PreservedAnalyses::none();
}


bool StructFieldCacheAnalysisPass::runOnModule(Module &M){
  auto LookupBFI = [this](Function& F) {
    return &this->getAnalysis<BlockFrequencyInfoWrapperPass>(F).getBFI();
  };
  auto LookupBPI = [this](Function& F) {
    return &this->getAnalysis<BranchProbabilityInfoWrapperPass>(F).getBPI();
  };
  auto LookupLI = [this](Function& F) {
    return &this->getAnalysis<LoopInfoWrapperPass>(F).getLoopInfo();
  };
  return performStructFieldCacheAnalysis(M, LookupBFI, LookupBPI, LookupLI);
}<|MERGE_RESOLUTION|>--- conflicted
+++ resolved
@@ -30,11 +30,8 @@
 #include "llvm/Support/raw_ostream.h"
 #include "llvm/Transforms/IPO.h"
 
-<<<<<<< HEAD
+#include <cmath>
 #include <list>
-=======
-#include <cmath>
->>>>>>> 67b3cc80
 #include <queue>
 #include <unordered_set>
 #include <unordered_map>
@@ -49,24 +46,16 @@
 #define DEBUG_TYPE_IR "struct-analysis-IR"
 #define DEBUG_TYPE_FRG "struct-analysis-FRG"
 #define DEBUG_TYPE_CPG "struct-analysis-CPG"
-<<<<<<< HEAD
-#define DEBUG_TYPE_CPG_BF "struct-analysis-CPG-brutal-force"
 #define DEBUG_TYPE_REORDER "struct-analysis-reorder"
-//#define DEBUG_TYPE_REORDER "struct-analysis"
-=======
-//#define DEBUG_TYPE_CPG "struct-analysis"
->>>>>>> 67b3cc80
 
 #define DEBUG_PRINT_COUNT(x) (format("%.2f", (x)))
 #define DEBUG_PRINT_DIST(x) (format("%.3f", (x)))
 
-<<<<<<< HEAD
 #define CACHEBLOCKSIZE 64
-=======
+
 static cl::opt<bool> PerformCPGCheck(
     "struct-field-cache-analysis-check-CPG", cl::init(false), cl::Hidden,
     cl::desc("Perform CPG checking algorithm that takes a long time"));
->>>>>>> 67b3cc80
 
 namespace{
 class StructFieldCacheAnalysisPass : public ModulePass {
@@ -475,6 +464,7 @@
   std::unordered_set<FieldNumType> FieldsToReorder;
   std::vector<unsigned> FieldSizes;
   std::vector<FieldDebugInfo*> FieldDI;
+  bool Ineligible; // True if the struct either has too few fields, or has zero count between all pairs
 
   // Decide if two fields can fit within one cache block
   bool canFitInOneCacheBlock(FieldNumType Field1, FieldNumType Field2) const;
@@ -1100,8 +1090,7 @@
   updateCPG(Arc->FromNode->FieldNum, Arc->ToNode->FieldNum, Arc->ExecutionCount, Arc->DataSize);
   FRG->collapseNodeToEdge(Arc->ToNode, Arc);
   auto Edges = Arc->ToNode->OutEdges;
-  assert(Arc->ToNode->InSum > 0);
-  auto Ratio = Arc->ExecutionCount/Arc->ToNode->InSum;
+  auto Ratio = (Arc->ToNode->InSum == 0) ? 0 : Arc->ExecutionCount/Arc->ToNode->InSum;
   for (auto *E : Edges){
     assert(E->FromNode == Arc->ToNode);
     DEBUG_WITH_TYPE(DEBUG_TYPE_CPG, dbgs() << "Check edge: ("  << E->FromNode->Id << "," << E->ToNode->Id << ")\n");
@@ -1331,8 +1320,12 @@
 }
 
 // Functions for FieldReorderAnalyzer
-FieldReorderAnalyzer::FieldReorderAnalyzer(const Module& CM, const StructType* S, const DICompositeType* DI, const std::vector< std::vector< std::pair<ExecutionCountType, DataBytesType> > >& CPG) : StructureType(S), NumElements(S->getNumElements()), DebugInfo(DI)
-{
+FieldReorderAnalyzer::FieldReorderAnalyzer(const Module& CM, const StructType* S, const DICompositeType* DI, const std::vector< std::vector< std::pair<ExecutionCountType, DataBytesType> > >& CPG) : StructureType(S), NumElements(S->getNumElements()), DebugInfo(DI), Ineligible(false)
+{
+  if (NumElements <= 2){
+    Ineligible = true;
+    return;
+  }
   DEBUG_WITH_TYPE(DEBUG_TYPE_REORDER, dbgs() << "Initializing FieldReorderAnalyzer of size: " << NumElements << "\n");
   WCPT.resize(NumElements);
   FieldsToReorder.clear();
@@ -1366,12 +1359,16 @@
       }
     }
   }
-  DEBUG_WITH_TYPE(DEBUG_TYPE_REORDER, dbgs() << "CPG for field reordering recommendation\n");
+  if (MaxWCP < 1e-3){
+    Ineligible = true;
+    return;
+  }
+  DEBUG(dbgs() << "CPG for field reordering recommendation\n");
   for (unsigned i = 0; i < CPG.size(); i++){
-    DEBUG_WITH_TYPE(DEBUG_TYPE_REORDER, dbgs() << "F" << i+1 << "\t");
+    DEBUG(dbgs() << "F" << i+1 << "\t");
     for (unsigned j = 0; j < CPG.size(); j++)
-      DEBUG_WITH_TYPE(DEBUG_TYPE_REORDER, dbgs() << DEBUG_PRINT_COUNT(WCPT[i][j]) << "\t");
-    DEBUG_WITH_TYPE(DEBUG_TYPE_REORDER, dbgs() << "\n");
+      DEBUG(dbgs() << DEBUG_PRINT_COUNT(WCPT[i][j]) << "\t");
+    DEBUG(dbgs() << "\n");
   }
   // FIXME: Need to reconsider if the order of the pair makes differences
   NewOrder.push_back(MaxI);
@@ -1538,9 +1535,14 @@
 
 void FieldReorderAnalyzer::makeSuggestions()
 {
-  double MaxWCP = 0;
+  if (Ineligible){
+    outs() << "Struct has too few fields or cold in profiling for reordering\n";
+    return;
+  }
+
+  double MaxWCP = getWCP();
   while (FieldsToReorder.size()){
-    FieldNumType MaxField = 0;
+    FieldNumType MaxField;
     bool InFront = false;
     MaxWCP = 0;
     for (auto& F : FieldsToReorder){
