--- conflicted
+++ resolved
@@ -869,17 +869,12 @@
   outs().resetColor();
   outs().changeColor(raw_ostream::GREEN);
   outs() << "Stats:\n";
-<<<<<<< HEAD
   for (auto i = 0; i < Stats::max_stats; i++){
-    if (StatCounts[i])
-=======
-  for (auto i = 0; i < stats::max_stats; i++){
     if (StatCounts[i]){
->>>>>>> 11407d29
       outs() << "Case " << StatNames[i] << " was found " << StatCounts[i] <<  " times\n";
     }
   };
-  FILE_OS << "GEP as Arg," << StatCounts[stats::gep_in_arg] << "\n";
+  FILE_OS << "GEP as Arg," << StatCounts[Stats::gep_in_arg] << "\n";
   outs().changeColor(raw_ostream::BLUE);
   outs() << "Stats are stored into " << "/tmp/SFCA-"+CurrentModule.getName().str()+".csv" << "\n";
   outs().resetColor();
