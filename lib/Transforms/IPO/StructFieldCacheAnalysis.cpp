--- conflicted
+++ resolved
@@ -16,43 +16,14 @@
 
 #include "llvm/Transforms/IPO/StructFieldCacheAnalysis.h"
 #include "llvm/Analysis/BlockFrequencyInfo.h"
+#include "llvm/IR/AssemblyAnnotationWriter.h"
+#include "llvm/IR/DiagnosticInfo.h"
 #include "llvm/Pass.h"
 #include "llvm/Transforms/IPO.h"
-<<<<<<< HEAD
-#include "llvm/Analysis/BlockFrequencyInfo.h"
-#include "llvm/IR/DiagnosticInfo.h"
-#include "llvm/IR/AssemblyAnnotationWriter.h"
 #include "llvm/Support/raw_ostream.h"
 #include "llvm/Support/FormattedStream.h"
 #include <unordered_map>
 #include <vector>
-
-/*#include "llvm/ADT/DenseSet.h"
-#include "llvm/ADT/EquivalenceClasses.h"
-#include "llvm/ADT/Statistic.h"
-#include "llvm/IR/Constant.h"
-#include "llvm/IR/Constants.h"
-#include "llvm/IR/Function.h"
-#include "llvm/IR/GlobalObject.h"
-#include "llvm/IR/GlobalVariable.h"
-#include "llvm/IR/IRBuilder.h"
-#include "llvm/IR/Instructions.h"
-#include "llvm/IR/Intrinsics.h"
-#include "llvm/IR/MDBuilder.h"
-#include "llvm/IR/Module.h"
-#include "llvm/IR/Operator.h"
-#include "llvm/Support/Debug.h"
-#include "llvm/Support/raw_ostream.h"
-#include "llvm/Transforms/Utils/BasicBlockUtils.h"
-#include "llvm/Analysis/BlockFrequencyInfo.h"
-#include "llvm/Analysis/BlockFrequencyInfoImpl.h"
-#include "llvm/Analysis/BranchProbabilityInfo.h"
-#include "llvm/Analysis/LoopInfo.h"
-#include "llvm/Analysis/Passes.h"
-#include "llvm/IR/CFG.h"
-*/
-=======
->>>>>>> 78e2d260
 
 using namespace llvm;
 
@@ -82,7 +53,6 @@
 namespace llvm{
 class GlobalProfileInfo
 {
-<<<<<<< HEAD
  public:
   GlobalProfileInfo(const Module& M): CurrentModule(M), OS(1, false, true) {}
   // Add profile information of a function
@@ -180,7 +150,7 @@
 static bool performStructFieldCacheAnalysis(Module &M,
                                             function_ref<BlockFrequencyInfo *(Function &)> LookupBFI)
 {
-  //printf("Dummy output from StructFieldCacheAnalysis\n");
+  DEBUG_WITH_TYPE(DEBUG_TYPE, dbgs() << "Dummy output of struct field cache analysis\n");
   GlobalProfileInfo allProfiles(M);
   for (auto &F : M){
     if (F.isDeclaration())
@@ -189,11 +159,7 @@
     allProfiles.addFunction(F, BFI);
   }
   allProfiles.printAnnotatedModule();
-  return true;
-=======
-  DEBUG_WITH_TYPE(DEBUG_TYPE, dbgs() << "Dummy output of struct field cache analysis\n");
   return false;
->>>>>>> 78e2d260
 }
 
 StructFieldCacheAnalysis::StructFieldCacheAnalysis() {}
