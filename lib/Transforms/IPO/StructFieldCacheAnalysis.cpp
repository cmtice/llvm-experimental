--- conflicted
+++ resolved
@@ -75,12 +75,9 @@
 
 namespace llvm {
 typedef unsigned FieldNumType;
-<<<<<<< HEAD
 typedef std::pair<const StructType *, FieldNumType> StructInfoMapPairType;
-=======
 typedef uint64_t ExecutionCountType;
 typedef std::vector<FieldNumType> FieldNumArrayType;
->>>>>>> c32e7e9d
 
 class StructFieldAccessInfo;
 
@@ -132,12 +129,6 @@
     DS_MaxNumStats
   };
 
-<<<<<<< HEAD
-  StructFieldAccessManager(const Module &M,
-                           function_ref<BlockFrequencyInfo *(Function &)> LBFI)
-      : CurrentModule(M), LookupBFI(LBFI),
-        StatCounts(DebugStats::DS_MaxNumStats){};
-=======
   StructFieldAccessManager(const Module& M, function_ref<BlockFrequencyInfo *(Function &)> LBFI):
       CurrentModule(M), LookupBFI(LBFI), StatCounts(DebugStats::DS_MaxNumStats) {
     HotnessAnalyzer = new StructHotnessAnalyzer(NumberBucketsInStructHotness);
@@ -146,9 +137,6 @@
   ~StructFieldAccessManager(){
     delete HotnessAnalyzer;
   }
-  // Retrieve debug info for all structs defined in the program
-  void retrieveDebugInfoForAllStructs();
->>>>>>> c32e7e9d
 
   /// Check if the struct type is created before; if not, create a new
   /// StructFieldAccessInfo object for it
@@ -203,19 +191,6 @@
   /// %{
   std::vector<unsigned> StatCounts;
   const std::vector<std::string> StatNames = {
-<<<<<<< HEAD
-      "Variable type is Struct**",
-      "Function argument is a value",
-      "Function argument is not defined in the program",
-      "GEP value passed into function calls",
-      "GEP value passed into bitcast",
-      "GEP value passed into unexpected opcode",
-      "User is not Instruction nor Operator",
-      "Struct defined but no accesses",
-      "Struct passed into functions defined out of scope",
-      "GEP instruction directly used on struct*",
-      "Unknown instruction directly used on struct*"};
-=======
     "Variable type is Struct**",
     "Function argument is a value",
     "Function argument is not defined in the program",
@@ -228,7 +203,6 @@
     "GEP instruction directly used on struct*",
     "Unknown instruction directly used on struct*"
   };
->>>>>>> c32e7e9d
   /// %}
 
   /// Used to print name of each StructDefinitionType
@@ -241,19 +215,6 @@
 /// declared in the program. It records all loads and stores to all fields
 /// of the struct to provide essential information for cache-aware struct
 /// field analysis.
-<<<<<<< HEAD
-class StructFieldAccessInfo {
-public:
-  StructFieldAccessInfo(
-      const StructType *ST,
-      const StructFieldAccessManager::StructDefinitionType SDT,
-      const Module &MD, const StructFieldAccessManager *M,
-      const DICompositeType *D)
-      : Eligiblity(true), CurrentModule(MD), StructureType(ST),
-        StructDefinition(SDT), DebugInfo(D), NumElements(ST->getNumElements()),
-        StructManager(M),
-        StatCounts(StructFieldAccessManager::DebugStats::DS_MaxNumStats) {}
-=======
 class StructFieldAccessInfo
 {
  private:
@@ -284,21 +245,15 @@
   };
 
  public:
-  StructFieldAccessInfo(const Type* T, const StructFieldAccessManager::StructDefinitionType ST, const Module& MD, const StructFieldAccessManager* M, const DICompositeType* D):
+  StructFieldAccessInfo(const StructType* ST, const StructFieldAccessManager::StructDefinitionType SDT, const Module& MD, const StructFieldAccessManager* M, const DICompositeType* D):
       Eligiblity(true),
       CurrentModule(MD),
-      StructureType(NULL),
-      StructDefinition(ST),
+      StructureType(ST),
+      StructDefinition(SDT),
       DebugInfo(D),
-      NumElements(0),
+      NumElements(ST->getNumElements()),
       StructManager(M),
-      StatCounts(StructFieldAccessManager::DebugStats::DS_MaxNumStats)
-  {
-    assert(T && T->isStructTy());
-    StructureType = dyn_cast<StructType>(T);
-    NumElements = StructureType->getNumElements();
-  }
->>>>>>> c32e7e9d
+      StatCounts(StructFieldAccessManager::DebugStats::DS_MaxNumStats) {}
 
   ~StructFieldAccessInfo() {}
 
@@ -320,27 +275,15 @@
   Optional<FieldNumType> getAccessFieldNum(const Instruction *I) const;
 
   /// Obtain total number of instructions that access the struct fields
-<<<<<<< HEAD
-  // unsigned getTotalNumFieldAccess() const { return
-  // LoadStoreFieldAccessMap.size() + CallInstFieldAccessMap.size(); }
-  unsigned getTotalNumFieldAccess() const {
-    return LoadStoreFieldAccessMap.size();
-  }
-=======
   unsigned getTotalNumFieldAccess() const { return LoadStoreFieldAccessMap.size() + CallInstFieldAccessMap.size(); }
->>>>>>> c32e7e9d
 
   /// Obtain execution count for the BasicBlock/Instruction from profiling info,
   /// if any
   /// %{
-  Optional<uint64_t> getExecutionCount(const BasicBlock *BB) const {
+  Optional<ExecutionCountType> getExecutionCount(const BasicBlock *BB) const {
     return StructManager->getExecutionCount(BB);
   }
-<<<<<<< HEAD
-  Optional<uint64_t> getExecutionCount(const Instruction *I) const {
-=======
   Optional<ExecutionCountType> getExecutionCount(const Instruction* I) const {
->>>>>>> c32e7e9d
     return StructManager->getExecutionCount(I->getParent());
   }
   /// %}
@@ -383,19 +326,14 @@
   unsigned NumElements;
   const StructFieldAccessManager *StructManager;
 
-<<<<<<< HEAD
   /// A map records all load/store instructions accessing which field of the
   /// structure
-  std::unordered_map<const Instruction *, unsigned> LoadStoreFieldAccessMap;
-=======
-  /// A map records all load/store instructions accessing which field of the structure
   std::unordered_map<const Instruction*, unsigned> LoadStoreFieldAccessMap;
   // A map records all call/invoke instructions accessing which field of the structure
   std::unordered_map<const Instruction*, FunctionCallInfo*> CallInstFieldAccessMap;
   // A map records all functions that has calls with field accesses and their calling patterns
   std::unordered_map<const Function*, FunctionAccessPattern*> FunctionAccessMap;
   // For stat
->>>>>>> c32e7e9d
   std::vector<unsigned> StatCounts;
   std::unordered_map<unsigned, unsigned> UnknownOpcodes;
 
@@ -409,13 +347,9 @@
   void addFieldAccessFromGEP(const User *U);
 
   /// Record an access pattern in the data structure for a load/store
-<<<<<<< HEAD
   void addFieldAccessNum(const Instruction *I, FieldNumType FieldNum);
-=======
-  void addFieldAccessNum(const Instruction* I, FieldNumType FieldNum);
   // Record an access pattern in the data structure for a call/invoke
   void addFieldAccessNum(const Instruction* I, const Function* F, unsigned Arg, FieldNumType FieldNum);
->>>>>>> c32e7e9d
 };
 
 /// This class is inherited from AssemblyAnnotationWriter and used
@@ -451,17 +385,10 @@
       return;
     if (auto pair = StructManager->getFieldAccessOnInstruction(I)) {
       OS.changeColor(raw_ostream::GREEN, false, false);
-<<<<<<< HEAD
       auto *type = pair.getValue().first;
       if (type->isLiteral())
         OS << "; [Field " << pair.getValue().second
            << " of a literal struct.] ";
-=======
-      auto* type = pair.getValue().first;
-      assert(type && isa<StructType>(type));
-      if (dyn_cast<StructType>(type)->isLiteral())
-        OS << "; [Field " << pair.getValue().second << " of a literal struct.] ";
->>>>>>> c32e7e9d
       else
         OS << "; [Field " << pair.getValue().second << " of struct "
            << type->getStructName() << "] ";
@@ -484,10 +411,6 @@
   LoadStoreFieldAccessMap[I] = FieldNum;
 }
 
-<<<<<<< HEAD
-Optional<FieldNumType>
-StructFieldAccessInfo::getAccessFieldNum(const Instruction *I) const {
-=======
 void StructFieldAccessInfo::addFieldAccessNum(const Instruction* I, const Function* F, unsigned Arg, FieldNumType FieldNum)
 {
   assert(I->getOpcode() == Instruction::Call || I->getOpcode() == Instruction::Invoke); // Only calls and invokes
@@ -504,9 +427,8 @@
   }
 }
 
-Optional<FieldNumType> StructFieldAccessInfo::getAccessFieldNum(const Instruction* I) const
-{
->>>>>>> c32e7e9d
+Optional<FieldNumType>
+StructFieldAccessInfo::getAccessFieldNum(const Instruction *I) const {
   Optional<FieldNumType> ret;
   auto it = LoadStoreFieldAccessMap.find(I);
   if (it != LoadStoreFieldAccessMap.end()) {
@@ -515,7 +437,6 @@
   return ret;
 }
 
-<<<<<<< HEAD
 FieldNumType
 StructFieldAccessInfo::calculateFieldNumFromGEP(const User *U) const {
   DEBUG_WITH_TYPE(DEBUG_TYPE_IR, dbgs() << "Calculating field number from GEP: "
@@ -529,22 +450,10 @@
          Op->getType()->getPointerElementType() == StructureType);
   if (U->getNumOperands() < 3) // GEP to calculate struct field needs at least 2
                                // indices (operand 1 and 2)
-=======
-FieldNumType StructFieldAccessInfo::calculateFieldNumFromGEP(const User* U) const
-{
-  DEBUG_WITH_TYPE(DEBUG_TYPE_IR, dbgs() << "Calculating field number from GEP: " << *U << "\n");
-  //Operand 0 should be a pointer to the struct
-  assert(U && (isa<GetElementPtrInst>(U) || isa<GEPOperator>(U)));
-  auto* Op = U->getOperand(0);
-  // Make sure Operand 0 is a struct type and matches the current struct type of StructFieldAccessInfo
-  assert(Op->getType()->isPointerTy() && Op->getType()->getPointerElementType()->isStructTy() && Op->getType()->getPointerElementType() == StructureType);
-  if (U->getNumOperands() < 3) // GEP to calculate struct field needs at least 2 indices (operand 1 and 2)
->>>>>>> c32e7e9d
     return 0;
   // Operand 1 should be first index to the struct, usually 0; if not 0, it's
   // like goto an element of an array of structs
   Op = U->getOperand(1);
-<<<<<<< HEAD
   // TODO: ignore this index for now because it's the same for an array of
   // structs
   assert(Op->getType()->isIntegerTy());
@@ -552,14 +461,6 @@
   Op = U->getOperand(2);
   assert(isa<Constant>(Op));
   auto *Index = dyn_cast<Constant>(Op);
-=======
-  //TODO: ignore this index for now because it's the same for an array of structs
-  assert(Op && Op->getType()->isIntegerTy());
-  //Operand 2 should be the index to the field, and be a constant
-  Op = U->getOperand(2);
-  assert(Op && isa<Constant>(Op));
-  auto* Index = dyn_cast<Constant>(Op);
->>>>>>> c32e7e9d
   auto Offset = (FieldNumType)Index->getUniqueInteger().getZExtValue();
   assert(Offset < NumElements);
   // TODO: ignore indices after this one. If there's indices, the field has to
@@ -567,7 +468,6 @@
   return Offset + 1; // return field number starting from 1
 }
 
-<<<<<<< HEAD
 void StructFieldAccessInfo::addFieldAccessFromGEP(const User *U) {
   DEBUG_WITH_TYPE(DEBUG_TYPE_IR,
                   dbgs() << "Analyze all users of GEP: " << *U << "\n");
@@ -580,36 +480,11 @@
                     dbgs() << "Check user of " << *U << ": " << *User << "\n");
     if (isa<Instruction>(User)) {
       auto *Inst = dyn_cast<Instruction>(User);
-=======
-void StructFieldAccessInfo::addFieldAccessFromGEP(const User* U)
-{
-  assert(U);
-  DEBUG_WITH_TYPE(DEBUG_TYPE_IR, dbgs() << "Analyze all users of GEP: " << *U << "\n");
-  assert(U && (isa<GetElementPtrInst>(U) || isa<GEPOperator>(U)));
-  auto FieldLoc = calculateFieldNumFromGEP(U);
-  if (FieldLoc == 0)
-    return;
-  for (auto *User : U->users()){
-    assert(User);
-    DEBUG_WITH_TYPE(DEBUG_TYPE_IR, dbgs() << "Check user of " << *U << ": " << *User << "\n");
-    if (isa<Instruction>(User)){
-      auto* Inst = dyn_cast<Instruction>(User);
->>>>>>> c32e7e9d
       if (Inst->getOpcode() == Instruction::Load)
         addFieldAccessNum(Inst, FieldLoc);
       else if (Inst->getOpcode() == Instruction::Store) {
         if (U == Inst->getOperand(1))
           addFieldAccessNum(Inst, FieldLoc);
-<<<<<<< HEAD
-      } else {
-        if (Inst->getOpcode() == Instruction::Call ||
-            Inst->getOpcode() == Instruction::Invoke) {
-          addStats(StructFieldAccessManager::DebugStats::DS_GepPassedIntoFunc);
-        } else if (Inst->getOpcode() == Instruction::BitCast) {
-          addStats(
-              StructFieldAccessManager::DebugStats::DS_GepPassedIntoBitcast);
-        } else {
-=======
       }
       else{
         if (Inst->getOpcode() == Instruction::Call){
@@ -643,7 +518,6 @@
           addStats(StructFieldAccessManager::DebugStats::DS_GepPassedIntoBitcast);
         }
         else{
->>>>>>> c32e7e9d
           // TODO: Collect stats of this kind of access and add analysis later
           addStats(StructFieldAccessManager::DebugStats::DS_GepUnknownUse,
                    Inst->getOpcode());
@@ -665,7 +539,6 @@
   }
 }
 
-<<<<<<< HEAD
 void StructFieldAccessInfo::analyzeUsersOfStructValue(const Value *V) {
   assert(V->getType()->isPointerTy() &&
          V->getType()->getPointerElementType()->isStructTy());
@@ -673,16 +546,6 @@
     DEBUG_WITH_TYPE(DEBUG_TYPE_IR,
                     dbgs() << "Analyzing user of " << *V << ": " << *U << "\n");
     if (isa<Instruction>(U)) {
-=======
-void StructFieldAccessInfo::analyzeUsersOfStructValue(const Value* V)
-{
-  assert(V && V->getType()->isPointerTy() && V->getType()->getPointerElementType()->isStructTy());
-  for (auto *U : V->users()){
-    assert(U);
-    DEBUG_WITH_TYPE(DEBUG_TYPE_IR, dbgs() << "Analyzing user of " << *V << ": " << *U << "\n");
-    //assert(isa<Instruction>(U) || isa<Operator>(U));
-    if (isa<Instruction>(U)){
->>>>>>> c32e7e9d
       auto *Inst = dyn_cast<Instruction>(U);
       if (!isa<GetElementPtrInst>(Inst)) {
         // Only support access struct through GEP for now
@@ -723,7 +586,6 @@
 
 void StructFieldAccessInfo::analyzeUsersOfStructPointerValue(const Value *V) {
   // Analyze users of value defined as struct*
-<<<<<<< HEAD
   assert(V->getType()->isPointerTy() &&
          V->getType()->getPointerElementType()->isPointerTy() &&
          V->getType()
@@ -734,13 +596,6 @@
     DEBUG_WITH_TYPE(DEBUG_TYPE_IR,
                     dbgs() << "Analyzing user of " << *V << ": " << *U << "\n");
     if (isa<Instruction>(U)) {
-=======
-  assert(V && V->getType()->isPointerTy() && V->getType()->getPointerElementType()->isPointerTy() && V->getType()->getPointerElementType()->getPointerElementType()->isStructTy());
-  for (auto *U : V->users()){
-    assert(U);
-    DEBUG_WITH_TYPE(DEBUG_TYPE_IR, dbgs() << "Analyzing user of " << *V << ": " << *U << "\n");
-    if (isa<Instruction>(U)){
->>>>>>> c32e7e9d
       auto *Inst = dyn_cast<Instruction>(U);
       if (Inst->getOpcode() == Instruction::Load) {
         analyzeUsersOfStructValue(Inst);
@@ -767,12 +622,6 @@
   }
 }
 
-<<<<<<< HEAD
-void StructFieldAccessInfo::debugPrintAllStructAccesses(raw_ostream &OS) {
-  for (auto &it : LoadStoreFieldAccessMap) {
-    OS << "\tInstruction [" << *it.first << "] accesses field number ["
-       << it.second << "]\n";
-=======
 void StructFieldAccessInfo::summarizeFunctionCalls()
 {
   DEBUG_WITH_TYPE(DEBUG_TYPE_IR, dbgs() << "Summarizes call/invokes instructions into function declarations\n");
@@ -816,11 +665,10 @@
   return Hotness;
 }
 
-void StructFieldAccessInfo::debugPrintAllStructAccesses(raw_ostream& OS)
-{
-  for (auto &it : LoadStoreFieldAccessMap){
-    OS << "\tInstruction [" << *it.first << "] accesses field number [" << it.second << "]\n";
->>>>>>> c32e7e9d
+void StructFieldAccessInfo::debugPrintAllStructAccesses(raw_ostream &OS) {
+  for (auto &it : LoadStoreFieldAccessMap) {
+    OS << "\tInstruction [" << *it.first << "] accesses field number ["
+       << it.second << "]\n";
   }
   for (auto &it : CallInstFieldAccessMap){
     OS << "\tInstruction [" << *it.first << "] calls function " << it.second->FunctionDeclaration->getName() << " access fields\n";
@@ -830,14 +678,6 @@
 // Functions for StructHotnessAnalyzer
 void StructHotnessAnalyzer::addStruct(const StructFieldAccessInfo* SI)
 {
-  /*
-  assert(StructTotalAccess.find(ST) == StructInfo.end());
-  assert(StructAverageAccess.find(ST) == StructInfo.end());
-  StructTotalAccess[ST] = Hotness;
-  StructAverageAccess[ST] = Hotness / NumFields;
-  TotalHotnessToSort.push_back(Hotness);
-  AverageHotnessToSort.push_back(Hotness / NumFields);
-  */
   auto Hotness = SI->calculateTotalHotness();
   if (Hotness > MaxHotness)
     MaxHotness = Hotness;
@@ -846,15 +686,6 @@
 
 void StructHotnessAnalyzer::summarize()
 {
-  /*
-  std::sort(TotalHotnessToSort.begin(), TotalHotnessToSort.end());
-  std::sort(AverageHotnessToSort.begin(), AverageHotnessToSort.end());
-  unsigned Index_best = 0, Index_25 = TotalHotnessToSort.size() / 4, Index_50 = TotalHotnessToSort.size() / 2, Index_75 = TotalHotnessToSort.size() / 4 * 3, Index_top10 = 10;
-  for (auto &it : StructTotalAccess){
-    if (it->second > Index_best){
-
-    }
-    }*/
   // TODO: vary the number of buckets
   Histogram.resize(HistogramSize);
   MaxHotness += 1; // To avoid the largest one out of bound
@@ -875,18 +706,11 @@
   auto *ST = cast<StructType>(T);
   if (auto *def = getStructFieldAccessInfo(ST))
     return def;
-<<<<<<< HEAD
   else {
     // FIXME: retrieve debug info of the struct first: auto* debugInfo =
     // retrieveDebugInfoForStruct(T);
     def = StructFieldAccessInfoMap[ST] =
         new StructFieldAccessInfo(ST, SType, CurrentModule, this, NULL);
-=======
-  else{
-    assert(T && T->isStructTy() && isa<StructType>(T));
-    //FIXME: retrieve debug info of the struct first: auto* debugInfo = retrieveDebugInfoForStruct(T);
-    def = StructFieldAccessInfoMap[T] = new StructFieldAccessInfo(T, SType, CurrentModule, this, NULL);
->>>>>>> c32e7e9d
     return def;
   }
 }
@@ -915,9 +739,6 @@
   return ret;
 }
 
-<<<<<<< HEAD
-void StructFieldAccessManager::debugPrintAllStructAccesses() {
-=======
 void StructFieldAccessManager::summarizeFunctionCalls()
 {
   for (auto &it : StructFieldAccessInfoMap){
@@ -950,20 +771,12 @@
   DEBUG_WITH_TYPE(DEBUG_TYPE_STATS, HotnessAnalyzer->summarize());
 }
 
-void StructFieldAccessManager::debugPrintAllStructAccesses()
-{
->>>>>>> c32e7e9d
+void StructFieldAccessManager::debugPrintAllStructAccesses() {
   dbgs() << "------------ Printing all struct accesses: ---------------- \n";
   for (auto &it : StructFieldAccessInfoMap) {
     dbgs().changeColor(raw_ostream::YELLOW);
-<<<<<<< HEAD
     auto *type = it.first;
     if (type->isLiteral()) {
-=======
-    auto* type = it.first;
-    assert(type && isa<StructType>(type));
-    if (dyn_cast<StructType>(type)->isLiteral()){
->>>>>>> c32e7e9d
       dbgs() << "A literal struct has accesses: \n";
     } else {
       dbgs() << "Struct [" << type->getStructName() << "] has accesses: \n";
@@ -997,34 +810,17 @@
   outs() << "There are " << StructFieldAccessInfoMap.size()
          << " struct types are accessed in the program\n";
   FILE_OS << "Total," << StructFieldAccessInfoMap.size() << "\n";
-<<<<<<< HEAD
   for (auto &it : StructFieldAccessInfoMap) {
     auto *type = it.first;
     auto Result = it.second->getTotalNumFieldAccess();
     assert(Result);
+    auto Hotness = it.second->calculateTotalHotness();
     if (type->isLiteral()) {
-      outs() << "A literal struct defined as "
-             << StructDefinitionTypeNames[it.second->getStructDefinition()]
-             << " has " << Result << " accesses.\n";
-      FILE_OS << "Literal," << Result << "\n";
-    } else {
-      outs() << "Struct [" << type->getStructName() << "] defined as "
-             << StructDefinitionTypeNames[it.second->getStructDefinition()]
-             << " has " << Result << " accesses.\n";
-=======
-  for (auto &it : StructFieldAccessInfoMap){
-    auto* type = it.first;
-    assert(type && isa<StructType>(type));
-    auto Result = it.second->getTotalNumFieldAccess();
-    assert(Result);
-    auto Hotness = it.second->calculateTotalHotness();
-    if (dyn_cast<StructType>(type)->isLiteral()){
       outs() << "A literal struct defined as " << StructDefinitionTypeNames[it.second->getStructDefinition()] << " has " << Result << " accesses and " << Hotness <<" execution count.\n";
       FILE_OS << "Literal," << Result << "\n";
     }
     else{
       outs() << "Struct [" << type->getStructName() << "] defined as " << StructDefinitionTypeNames[it.second->getStructDefinition()] << " has " << Result << " accesses and " << Hotness << " execution count.\n";
->>>>>>> c32e7e9d
       FILE_OS << type->getStructName() << "," << Result << "\n";
     }
   }
@@ -1045,11 +841,6 @@
              << " times\n";
     }
   };
-<<<<<<< HEAD
-  FILE_OS << "GEP as Arg," << StatCounts[DebugStats::DS_GepPassedIntoFunc]
-          << "\n";
-=======
->>>>>>> c32e7e9d
   outs().changeColor(raw_ostream::BLUE);
   outs() << "Stats are stored into "
          << "/tmp/SFCA-" + CurrentModule.getName().str() + ".csv"
