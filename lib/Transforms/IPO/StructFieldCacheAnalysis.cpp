// lib/Tranforms/IPO/StructFieldCacheAnalysis.cpp - Performs Cache-Aware Structure Analysis-*- C++ -*-===//
//
//                     The LLVM Compiler Infrastructure
//
// This file is distributed under the University of Illinois Open Source
// License. See LICENSE.TXT for details.
//
//===--------------------------------------------------------------------------------------------------===//
//
// This pass performs analysis on cache-aware structure field accesses based on the following paper
// and reports recommendations on changes to make on the source code to improve performance.
//  [1] M. Hagog, C. Tice “Cache Aware Data Layout Reorganization Optimization in GCC”, Proceedings
//      of the GCC Developers’ Summit,  Ottawa, 2005.
//
//===--------------------------------------------------------------------------------------------------===//

#include "llvm/Transforms/IPO/StructFieldCacheAnalysis.h"
#include "llvm/Pass.h"
#include "llvm/Transforms/IPO.h"
#include "llvm/Analysis/BlockFrequencyInfo.h"
#include "llvm/IR/DiagnosticInfo.h"
#include "llvm/IR/AssemblyAnnotationWriter.h"
#include "llvm/Support/raw_ostream.h"
#include "llvm/Support/FormattedStream.h"
#include <unordered_map>
#include <vector>

/*#include "llvm/ADT/DenseSet.h"
#include "llvm/ADT/EquivalenceClasses.h"
#include "llvm/ADT/Statistic.h"
#include "llvm/IR/Constant.h"
#include "llvm/IR/Constants.h"
#include "llvm/IR/Function.h"
#include "llvm/IR/GlobalObject.h"
#include "llvm/IR/GlobalVariable.h"
#include "llvm/IR/IRBuilder.h"
#include "llvm/IR/Instructions.h"
#include "llvm/IR/Intrinsics.h"
#include "llvm/IR/MDBuilder.h"
#include "llvm/IR/Module.h"
#include "llvm/IR/Operator.h"
#include "llvm/Support/Debug.h"
#include "llvm/Support/raw_ostream.h"
#include "llvm/Transforms/Utils/BasicBlockUtils.h"
#include "llvm/Analysis/BlockFrequencyInfo.h"
#include "llvm/Analysis/BlockFrequencyInfoImpl.h"
#include "llvm/Analysis/BranchProbabilityInfo.h"
#include "llvm/Analysis/LoopInfo.h"
#include "llvm/Analysis/Passes.h"
#include "llvm/IR/CFG.h"
*/

using namespace llvm;

#define DEBUG_TYPE "struct-field-cache-analysis"

namespace{
class StructFieldCacheAnalysisPass : public ModulePass {
 public:
  static char ID;
  StructFieldCacheAnalysisPass() : ModulePass(ID) {
    initializeStructFieldCacheAnalysisPassPass(*PassRegistry::getPassRegistry());
  }
 private:
  bool runOnModule(Module &M) override;
  void getAnalysisUsage(AnalysisUsage &AU) const override {
    AU.addRequired<BlockFrequencyInfoWrapperPass>();
  }
};
}

char StructFieldCacheAnalysisPass::ID = 0;
INITIALIZE_PASS_BEGIN(StructFieldCacheAnalysisPass, "struct-field-cache-analysis", "Struct Field Cache Analysis", false, false)
INITIALIZE_PASS_DEPENDENCY(BlockFrequencyInfoWrapperPass)
INITIALIZE_PASS_END(StructFieldCacheAnalysisPass, "struct-field-cache-analysis", "Struct Field Cahce Analysis", false, false)
ModulePass *llvm::createStructFieldCacheAnalysisPass() { return new StructFieldCacheAnalysisPass; }

<<<<<<< HEAD
namespace llvm{
class GlobalProfileInfo
{
 public:
  GlobalProfileInfo(const Module& M): CurrentModule(M), OS(1, false, true) {}
  // Add profile information of a function
  void addFunction(const Function& F, BlockFrequencyInfo* BFI);
  // Get execution count for a Basicblock after all profile data are collected
  Optional<uint64_t> getBBCount(const BasicBlock* BB) const;
  // Debug print module
  void printModule() {
    OS << CurrentModule << '\n';
  }
  // Debug print annotated module after all profile data are collected
  void printAnnotatedModule();
 private:
  const Module& CurrentModule;
  raw_fd_ostream OS;
  std::unordered_map<const Function*, uint64_t> CountsPerFunc;
  std::unordered_map<const BasicBlock*, uint64_t> CountsPerBB;
};
class StructFieldCacheAnalysisAnnotatedWriter : public AssemblyAnnotationWriter {
 public:
  StructFieldCacheAnalysisAnnotatedWriter(const GlobalProfileInfo* P): Profile(P) {}

  // Override the base class function to print an annotate message after each basic block
  virtual void emitBasicBlockEndAnnot(const BasicBlock* BB,
                                      formatted_raw_ostream &OS) {
    auto count = Profile->getBBCount(BB);
    if (count.hasValue()){
      OS.changeColor(raw_ostream::YELLOW, false, false);
      OS << "; [prof count = " << count.getValue() << "]\n";
      OS.resetColor();
    }
    else{
      OS.changeColor(raw_ostream::YELLOW, false, false);
      OS << "; [prof count not found " << "]\n";
      OS.resetColor();
    }
  }

  /* TODO: implement this after struct access are found
  virtual void emitInstructionAnnot(const Instruction *I,
                                    formatted_raw_ostream &OS) {
  }
  */
 private:
  const GlobalProfileInfo* Profile;
};
}

void GlobalProfileInfo::addFunction(const Function& F, BlockFrequencyInfo* BFI)
{
  if (!F.getEntryCount().hasValue()){
    OS.changeColor(raw_ostream::YELLOW);
    OS << "Warning: Function " << F.getName() << " doesn't have entry count\n";
    OS.resetColor();
    return;
  }
  for (auto &B : F){
    assert(CountsPerBB.find(&B) == CountsPerBB.end());
    auto count = BFI->getBlockProfileCount(&B);
    if (count){
      CountsPerBB[&B] = count.getValue();
    }
    else{
      OS.changeColor(raw_ostream::YELLOW);
      OS << "Warning: BB (@" << &B << ") ";
      OS.resetColor();
      OS << B << "\n";
      OS.changeColor(raw_ostream::YELLOW);
      OS << "has no execution count in profile\n";
      OS.resetColor();
    }
  }
}

Optional<uint64_t> GlobalProfileInfo::getBBCount(const BasicBlock* BB) const
{
  Optional<uint64_t> ret;
  auto it = CountsPerBB.find(BB);
  if (it != CountsPerBB.end()){
    ret = it->second;
  }
  return ret;
}

void GlobalProfileInfo::printAnnotatedModule()
{
  StructFieldCacheAnalysisAnnotatedWriter Writer(this);
  OS.changeColor(raw_ostream::YELLOW);
  OS << "Annotated module print\n";
  OS.resetColor();
  CurrentModule.print(OS, &Writer);
  OS.resetColor();
}

static bool performStructFieldCacheAnalysis(Module &M,
                                            StringRef ProfileFileName,
                                            function_ref<BlockFrequencyInfo *(Function &)> LookupBFI)
{
  //printf("Dummy output from StructFieldCacheAnalysis\n");
  GlobalProfileInfo allProfiles(M);
  for (auto &F : M){
    if (F.isDeclaration())
      continue;
    auto* BFI = LookupBFI(F);
    allProfiles.addFunction(F, BFI);
  }
  allProfiles.printAnnotatedModule();
=======
static bool performStructFieldCacheAnalysis(Module &M)
{
  printf("Dummy output of struct field cache analysis\n");
>>>>>>> 6b10cd43
  return true;
}

StructFieldCacheAnalysis::StructFieldCacheAnalysis() {}

PreservedAnalyses StructFieldCacheAnalysis::run(Module &M, ModuleAnalysisManager &AM) {
<<<<<<< HEAD
  auto &FAM = AM.getResult<FunctionAnalysisManagerModuleProxy>(M).getManager();
  auto LookupBFI = [&FAM](Function &F) {
    return &FAM.getResult<BlockFrequencyAnalysis>(F);
  };
  if (!performStructFieldCacheAnalysis(M, ProfileFileName, LookupBFI))
=======
  if (!performStructFieldCacheAnalysis(M))
>>>>>>> 6b10cd43
    return PreservedAnalyses::all();
  return PreservedAnalyses::none();
}


bool StructFieldCacheAnalysisPass::runOnModule(Module &M){
<<<<<<< HEAD
  auto LookupBFI = [this](Function &F) {
    return &this->getAnalysis<BlockFrequencyInfoWrapperPass>(F).getBFI();
  };
  return performStructFieldCacheAnalysis(M, ProfileFileName, LookupBFI);
=======
  return performStructFieldCacheAnalysis(M);
>>>>>>> 6b10cd43
}<|MERGE_RESOLUTION|>--- conflicted
+++ resolved
@@ -75,7 +75,6 @@
 INITIALIZE_PASS_END(StructFieldCacheAnalysisPass, "struct-field-cache-analysis", "Struct Field Cahce Analysis", false, false)
 ModulePass *llvm::createStructFieldCacheAnalysisPass() { return new StructFieldCacheAnalysisPass; }
 
-<<<<<<< HEAD
 namespace llvm{
 class GlobalProfileInfo
 {
@@ -174,7 +173,6 @@
 }
 
 static bool performStructFieldCacheAnalysis(Module &M,
-                                            StringRef ProfileFileName,
                                             function_ref<BlockFrequencyInfo *(Function &)> LookupBFI)
 {
   //printf("Dummy output from StructFieldCacheAnalysis\n");
@@ -186,38 +184,25 @@
     allProfiles.addFunction(F, BFI);
   }
   allProfiles.printAnnotatedModule();
-=======
-static bool performStructFieldCacheAnalysis(Module &M)
-{
-  printf("Dummy output of struct field cache analysis\n");
->>>>>>> 6b10cd43
   return true;
 }
 
 StructFieldCacheAnalysis::StructFieldCacheAnalysis() {}
 
 PreservedAnalyses StructFieldCacheAnalysis::run(Module &M, ModuleAnalysisManager &AM) {
-<<<<<<< HEAD
   auto &FAM = AM.getResult<FunctionAnalysisManagerModuleProxy>(M).getManager();
   auto LookupBFI = [&FAM](Function &F) {
     return &FAM.getResult<BlockFrequencyAnalysis>(F);
   };
-  if (!performStructFieldCacheAnalysis(M, ProfileFileName, LookupBFI))
-=======
-  if (!performStructFieldCacheAnalysis(M))
->>>>>>> 6b10cd43
+  if (!performStructFieldCacheAnalysis(M, LookupBFI))
     return PreservedAnalyses::all();
   return PreservedAnalyses::none();
 }
 
 
 bool StructFieldCacheAnalysisPass::runOnModule(Module &M){
-<<<<<<< HEAD
   auto LookupBFI = [this](Function &F) {
     return &this->getAnalysis<BlockFrequencyInfoWrapperPass>(F).getBFI();
   };
-  return performStructFieldCacheAnalysis(M, ProfileFileName, LookupBFI);
-=======
-  return performStructFieldCacheAnalysis(M);
->>>>>>> 6b10cd43
+  return performStructFieldCacheAnalysis(M, LookupBFI);
 }