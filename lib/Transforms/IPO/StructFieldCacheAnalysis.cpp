// lib/Tranforms/IPO/StructFieldCacheAnalysis.cpp - Performs Cache-Aware Structure Analysis-*- C++ -*-===//
//
//                     The LLVM Compiler Infrastructure
//
// This file is distributed under the University of Illinois Open Source
// License. See LICENSE.TXT for details.
//
//===--------------------------------------------------------------------------------------------------===//
//
// This pass performs analysis on cache-aware structure field accesses based on the following paper
// and reports recommendations on changes to make on the source code to improve performance.
//  [1] M. Hagog, C. Tice “Cache Aware Data Layout Reorganization Optimization in GCC”, Proceedings
//      of the GCC Developers’ Summit,  Ottawa, 2005.
//
//===--------------------------------------------------------------------------------------------------===//

#include "llvm/Transforms/IPO/StructFieldCacheAnalysis.h"
#include "llvm/Analysis/BlockFrequencyInfo.h"
#include "llvm/IR/AssemblyAnnotationWriter.h"
#include "llvm/IR/Instructions.h"
#include "llvm/IR/Operator.h"
#include "llvm/Pass.h"
#include "llvm/Support/FileSystem.h"
#include "llvm/Support/FormattedStream.h"
#include "llvm/Support/raw_ostream.h"
#include "llvm/Transforms/IPO.h"

#include <unordered_map>
#include <unordered_set>
#include <vector>

using namespace llvm;

#define DEBUG_TYPE "struct-analysis"
#define DEBUG_TYPE_IR "struct-analysis-IR"
#define DEBUG_TYPE_STATS "struct-analysis-detailed-stats"

static cl::opt<unsigned>
MinimalAccessCountForAnalysis("struct-analysis-minimal-count", cl::init(1), cl::Hidden,
                              cl::desc("Minimal access count to make the struct eligible for analysis"));
static cl::opt<unsigned>
NumberBucketsInStructHotness("struct-analysis-number-buckets", cl::init(10), cl::Hidden,
                             cl::desc("Number of buckets used when creating histogram for struct hotness"));

namespace{
class StructFieldCacheAnalysisPass : public ModulePass {
 public:
  static char ID;
  StructFieldCacheAnalysisPass() : ModulePass(ID) {
    initializeStructFieldCacheAnalysisPassPass(*PassRegistry::getPassRegistry());
  }
 private:
  bool runOnModule(Module &M) override;
  void getAnalysisUsage(AnalysisUsage &AU) const override {
    AU.addRequired<BlockFrequencyInfoWrapperPass>();
  }
};
}

char StructFieldCacheAnalysisPass::ID = 0;
INITIALIZE_PASS_BEGIN(StructFieldCacheAnalysisPass, "struct-field-cache-analysis", "Struct Field Cache Analysis", false, false)
INITIALIZE_PASS_DEPENDENCY(BlockFrequencyInfoWrapperPass)
INITIALIZE_PASS_END(StructFieldCacheAnalysisPass, "struct-field-cache-analysis", "Struct Field Cache Analysis", false, false)
ModulePass *llvm::createStructFieldCacheAnalysisPass() { return new StructFieldCacheAnalysisPass; }

namespace llvm{
typedef unsigned FieldNumType;
typedef uint64_t ExecutionCountType;
typedef std::vector<FieldNumType> FieldNumArrayType;

class StructFieldAccessInfo;
<<<<<<< HEAD
class StructHotnessAnalyzer
{
 public:
  StructHotnessAnalyzer(unsigned S): MaxHotness(0), HistogramSize(S) {}
  void addStruct(const StructFieldAccessInfo* SI);
  void summarize();
 private:
  ExecutionCountType MaxHotness;
  //std::unordered_map<const StructType*, ExecutionCountType> StructTotalAccess;
  //std::unordered_map<const StructType*, ExecutionCountType> StructAverageAccess;
  std::vector<ExecutionCountType> TotalHotnessToSort;
  std::vector<unsigned> Histogram;
  const unsigned HistogramSize;
};

=======
/// This class is used to keep track of all StructFieldAccessInfo objects
/// in the program and make sure only one StructFieldAccessInfo object for
/// each type of struct declared in the program.
>>>>>>> 59058222
class StructFieldAccessManager
{
 public:
  /// enum used to represent different type of struct definitions
  enum StructDefinitionType{
    SDT_GlobalStruct,
    SDT_GlobalStructPtr,
    SDT_GlobalStructPtrPtr,
    SDT_LocalStruct,
    SDT_LocalStructPtr,
    SDT_LocalStructPtrPtr
  };

<<<<<<< HEAD
  StructFieldAccessManager(const Module& M, function_ref<BlockFrequencyInfo *(Function &)> L):
      CurrentModule(M), LookupBFI(L), StatCounts(Stats::MaxNumStats) {
    HotnessAnalyzer = new StructHotnessAnalyzer(NumberBucketsInStructHotness);
  }
  ~StructFieldAccessManager(){
    delete HotnessAnalyzer;
  }
  // Retrieve debug info for all structs defined in the program
  void retrieveDebugInfoForAllStructs();
  // Check if the struct type is created before; if not, create a new StructFieldAccessInfo object for it
=======
  /// enum used to count the corner cases in the program for future consideration
  enum DebugStats{
    DS_StructPtrPtr,
    DS_FuncArgValue,
    DS_FuncArgNotDefined,
    DS_GepPassedIntoFunc,
    DS_GepPassedIntoBitcast,
    DS_GepUnknownUse,
    DS_UserNotInstructionNorOperator,
    DS_NoAccess,
    DS_PassedIntoOutsideFunction,
    DS_GepUsedOnStructPtr,
    DS_UnknownUsesOnStructPtr,
    DS_MaxNumStats
  };

  StructFieldAccessManager(const Module& M, function_ref<BlockFrequencyInfo *(Function &)> LBFI):
      CurrentModule(M), LookupBFI(LBFI), StatCounts(DebugStats::DS_MaxNumStats) {};

  /// Check if the struct type is created before; if not, create a new StructFieldAccessInfo object for it
>>>>>>> 59058222
  StructFieldAccessInfo* createOrGetStructFieldAccessInfo(const Type* T, const StructDefinitionType ST);

  /// Retrieve the pointer to the previous created StructFieldAccessInfo object for the type
  StructFieldAccessInfo* getStructFieldAccessInfo(const Type* T) const;
<<<<<<< HEAD
  // Retrieve execution count for a basic block
  Optional<ExecutionCountType> getExecutionCount(const BasicBlock* BB) const{
    Function* func = const_cast<Function*>(BB->getParent());
    return LookupBFI(*func)->getBlockProfileCount(BB);
=======

  /// Retrieve execution count for a basic block
  Optional<uint64_t> getExecutionCount(const BasicBlock* BB) const{
    Function* Func = const_cast<Function*>(BB->getParent());
    return LookupBFI(*Func)->getBlockProfileCount(BB);
>>>>>>> 59058222
  }

  /// Retrive a pair of information if the instruction is accessing any struct type and field number
  Optional<std::pair<const Type*, unsigned> > getFieldAccessOnInstruction(const Instruction* I) const;
<<<<<<< HEAD
  // Summarizes all CallInst and InvokeInst into function declarations
  void summarizeFunctionCalls();
  // Apply some filters to reduce the number of struct in analysis
  void applyFiltersToStructs();

  // Print all accesses of all struct types defined in the program
=======

  /// Print all accesses of all struct types defined in the program
>>>>>>> 59058222
  void debugPrintAllStructAccesses();

  /// Print the IR of the module with annotated information about struct access
  void debugPrintAnnotatedModule();

  /// Increment stats for one category
  void addStats(unsigned Category) { StatCounts[Category]++; }
  /// Print a brief stats of struct access
  void printStats();

 private:
  const Module& CurrentModule;

  /// Function reference that is used to retrive execution count for basic block
  function_ref<BlockFrequencyInfo *(Function &)> LookupBFI;

  /// A map storing access info of all structs
  std::unordered_map<const Type*, StructFieldAccessInfo*> StructFieldAccessInfoMap;

  /// \name Data structure to get statistics of each DebugStats entry
  /// %{
  std::vector<unsigned> StatCounts;
<<<<<<< HEAD
  StructHotnessAnalyzer* HotnessAnalyzer;
=======

>>>>>>> 59058222
  const std::vector<std::string> StatNames = {
    "Variable type is Struct**",
    "Function argument is a value",
    "Function argument is not defined in the program",
    "GEP value passed into function calls",
    "GEP value passed into bitcast",
    "GEP value passed into unexpected opcode",
    "User is not Instruction nor Operator",
    "Struct defined but no accesses",
    "Struct passed into functions defined out of scope",
    "GEP instruction directly used on struct*",
    "Unknown instruction directly used on struct*"
  };
  /// %}

  /// Used to print name of each StructDefinitionType
  const std::vector<std::string> StructDefinitionTypeNames = {
    "global struct",
    "global struct*",
    "global struct**",
    "local struct",
    "local struct*",
    "local struct**"
  };

};

/// This class is used to store all access information for each struct
/// declared in the program. It records all loads and stores to all fields
/// of the struct to provide essential information for cache-aware struct
/// field analysis.
class StructFieldAccessInfo
{
<<<<<<< HEAD
  /* This class is used to store all access information for each struct declared in
    the program. It records all loads and stores to all fields of the struct to provide
    essential information for cache-aware struct field analysis.
  */
 private:
  // This struct organizes a call on a function with each argument access which struct field
  struct FunctionCallInfo{
    FunctionCallInfo(const Function* F, unsigned ArgNum, FieldNumType FieldNum): FunctionDeclaration(F){
      Arguments.resize(FunctionDeclaration->arg_size());
      assert(ArgNum < Arguments.size());
      Arguments[ArgNum] = FieldNum;
    }
    void insertCallInfo(unsigned ArgNum, FieldNumType FieldNum){
      assert(ArgNum < Arguments.size());
      Arguments[ArgNum] = FieldNum;
    }
    const Function* FunctionDeclaration;
    FieldNumArrayType Arguments;
  };
  // This struct organizes all calls on a function definition with all mappings of arguments and struct field number
  struct FunctionAccessPattern{
    FunctionAccessPattern(FieldNumArrayType* CallSite){
      CallSites.clear();
      CallSites.push_back(CallSite);
    }
    void insertCallInfo(FieldNumArrayType* CallSite){
      CallSites.push_back(CallSite);
    }
    std::vector<FieldNumArrayType*> CallSites;
  };
=======
>>>>>>> 59058222
 public:
  StructFieldAccessInfo(const Type* T, const StructFieldAccessManager::StructDefinitionType ST, const Module& MD, const StructFieldAccessManager* M, const DICompositeType* D):
      Eligiblity(true),
      CurrentModule(MD),
      StructureType(NULL),
      StructDefinition(ST),
      DebugInfo(D),
      NumElements(0),
      StructManager(M),
      StatCounts(StructFieldAccessManager::DebugStats::DS_MaxNumStats)
  {
    assert(T && T->isStructTy());
    StructureType = dyn_cast<StructType>(T);
    NumElements = StructureType->getNumElements();
  }

  ~StructFieldAccessInfo() {}

  StructFieldAccessManager::StructDefinitionType getStructDefinition() const { return StructDefinition; }
  bool isEligible() const { return Eligiblity; }

  /// Analyze a value pointing to a struct and collect struct access from it. It can be allocas/function args/globals
  void analyzeUsersOfStructValue(const Value* V);

  /// Analyze a value pointing to a struct* and collect struct access from it. It can be allocas/function args/globals
  void analyzeUsersOfStructPointerValue(const Value* V);

  /// Obtain which field the instruction is accessing and return no val if not accessing any struct field
  Optional<FieldNumType> getAccessFieldNum(const Instruction* I) const;
<<<<<<< HEAD
  // Obtain total number of instructions that access the struct fields
  unsigned getTotalNumFieldAccess() const { return LoadStoreFieldAccessMap.size() + CallInstFieldAccessMap.size(); }
  // Obtain execution count for the BasicBlock/Instruction from profiling info, if any
  Optional<ExecutionCountType> getExecutionCount(const BasicBlock* BB) const {
=======

  /// Obtain total number of instructions that access the struct fields
  //unsigned getTotalNumFieldAccess() const { return LoadStoreFieldAccessMap.size() + CallInstFieldAccessMap.size(); }
  unsigned getTotalNumFieldAccess() const { return LoadStoreFieldAccessMap.size(); }

  /// Obtain execution count for the BasicBlock/Instruction from profiling info, if any
  /// %{
  Optional<uint64_t> getExecutionCount(const BasicBlock* BB) const {
>>>>>>> 59058222
    return StructManager->getExecutionCount(BB);
  }
  Optional<ExecutionCountType> getExecutionCount(const Instruction* I) const {
    return StructManager->getExecutionCount(I->getParent());
  }
<<<<<<< HEAD
  void summarizeFunctionCalls();
  ExecutionCountType calculateTotalHotness() const;
  // Print all instructions that access any struct field
=======
  /// %}

  /// Print all instructions that access any struct field
>>>>>>> 59058222
  void debugPrintAllStructAccesses(raw_ostream& OS);

  /// For stats
  /// %{
  void addStats(unsigned Category, unsigned Opcode = 0) {
    StatCounts[Category]++;
    if (Category == StructFieldAccessManager::DebugStats::DS_GepUnknownUse){
      if (UnknownOpcodes.find(Opcode) == UnknownOpcodes.end())
        UnknownOpcodes[Opcode] = 0;
      else
        UnknownOpcodes[Opcode]++;
    }
  }
  unsigned getStats(unsigned Category) const { return StatCounts[Category]; }
  /// %}

  void printUnknownOpcodes(raw_ostream& OS) const {
    if (UnknownOpcodes.size() == 0)
      return;
    OS << "Unknown opcodes stats: \n";
    for (auto& it : UnknownOpcodes){
      OS << "Opcode " << it.first << ": " << it.second << " times\n";
    }
  }

 private:
  bool Eligiblity;
  const Module& CurrentModule;
  const StructType* StructureType;
  const StructFieldAccessManager::StructDefinitionType StructDefinition;
  const DICompositeType* DebugInfo;
  unsigned NumElements;
  const StructFieldAccessManager* StructManager;

  /// A map records all load/store instructions accessing which field of the structure
  std::unordered_map<const Instruction*, unsigned> LoadStoreFieldAccessMap;
  // A map records all call/invoke instructions accessing which field of the structure
  std::unordered_map<const Instruction*, FunctionCallInfo*> CallInstFieldAccessMap;
  // A map records all functions that has calls with field accesses and their calling patterns
  std::unordered_map<const Function*, FunctionAccessPattern*> FunctionAccessMap;
  // For stat
  std::vector<unsigned> StatCounts;
  std::unordered_map<unsigned, unsigned> UnknownOpcodes;

 private:
<<<<<<< HEAD
  // Private functions
  // Calculate which field of the struct is the GEP pointing to, from GetElementPtrInst or GEPOperator
=======
  /// Calculate which field of the struct is the GEP pointing to, from GetElementPtrInst or GEPOperator
>>>>>>> 59058222
  FieldNumType calculateFieldNumFromGEP(const User* U) const;

  /// Record all users of a GEP instruction/operator that calculates the address of a field.
  void addFieldAccessFromGEP(const User* U);

  /// Record an access pattern in the data structure for a load/store
  void addFieldAccessNum(const Instruction* I, FieldNumType FieldNum);
  // Record an access pattern in the data structure for a call/invoke
  void addFieldAccessNum(const Instruction* I, const Function* F, unsigned Arg, FieldNumType FieldNum);
};

/// This class is inherited from AssemblyAnnotationWriter and used
/// to print annotated information on IR
class StructFieldCacheAnalysisAnnotatedWriter : public AssemblyAnnotationWriter {
 public:
  StructFieldCacheAnalysisAnnotatedWriter(const StructFieldAccessManager* S = NULL): StructManager(S) {}

  // Override the base class function to print an annotate message after each basic block
  virtual void emitBasicBlockEndAnnot(const BasicBlock* BB,
                                      formatted_raw_ostream &OS) {
    OS.resetColor();
    auto count = StructManager->getExecutionCount(BB);
    if (count.hasValue()){
      OS.changeColor(raw_ostream::YELLOW, false, false);
      OS << "; [prof count = " << count.getValue() << "]\n";
      OS.resetColor();
    }
    else{
      OS.changeColor(raw_ostream::YELLOW, false, false);
      OS << "; [prof count not found " << "]\n";
      OS.resetColor();
    }
  }

  virtual void emitInstructionAnnot(const Instruction *I,
                                    formatted_raw_ostream &OS) {
    if (StructManager == NULL)
      return;
    if (auto pair = StructManager->getFieldAccessOnInstruction(I)){
      OS.changeColor(raw_ostream::GREEN, false, false);
      auto* type = pair.getValue().first;
      assert(type && isa<StructType>(type));
      if (dyn_cast<StructType>(type)->isLiteral())
        OS << "; [Field " << pair.getValue().second << " of a literal struct.] ";
      else
        OS << "; [Field " << pair.getValue().second << " of struct " << type->getStructName() << "] ";
    }
    else{
      OS.resetColor();
    }
  }
 private:
  const StructFieldAccessManager* StructManager;
};
}

// Functions for StructFieldAccessInfo
void StructFieldAccessInfo::addFieldAccessNum(const Instruction* I, FieldNumType FieldNum)
{
  assert(I->getOpcode() == Instruction::Load || I->getOpcode() == Instruction::Store); // Only loads and stores
  assert (LoadStoreFieldAccessMap.find(I) == LoadStoreFieldAccessMap.end());
  LoadStoreFieldAccessMap[I] = FieldNum;
}

void StructFieldAccessInfo::addFieldAccessNum(const Instruction* I, const Function* F, unsigned Arg, FieldNumType FieldNum)
{
  assert(I->getOpcode() == Instruction::Call || I->getOpcode() == Instruction::Invoke); // Only calls and invokes
  if (F->isDeclaration())
    // Give up if the function only has declaration
    return;
  if (CallInstFieldAccessMap.find(I) == CallInstFieldAccessMap.end()){
    CallInstFieldAccessMap[I] = new FunctionCallInfo(F, Arg, FieldNum);
  }
  else{
    auto* CallSite = CallInstFieldAccessMap[I];
    assert(CallSite->FunctionDeclaration == F);
    CallSite->insertCallInfo(Arg, FieldNum);
  }
}

Optional<FieldNumType> StructFieldAccessInfo::getAccessFieldNum(const Instruction* I) const
{
  Optional<FieldNumType> ret;
  auto it = LoadStoreFieldAccessMap.find(I);
  if (it != LoadStoreFieldAccessMap.end()){
    ret = it->second;
  }
  return ret;
}

FieldNumType StructFieldAccessInfo::calculateFieldNumFromGEP(const User* U) const
{
  DEBUG_WITH_TYPE(DEBUG_TYPE_IR, dbgs() << "Calculating field number from GEP: " << *U << "\n");
  //Operand 0 should be a pointer to the struct
  assert(U && (isa<GetElementPtrInst>(U) || isa<GEPOperator>(U)));
  auto* Op = U->getOperand(0);
  // Make sure Operand 0 is a struct type and matches the current struct type of StructFieldAccessInfo
  assert(Op->getType()->isPointerTy() && Op->getType()->getPointerElementType()->isStructTy() && Op->getType()->getPointerElementType() == StructureType);
  if (U->getNumOperands() < 3) // GEP to calculate struct field needs at least 2 indices (operand 1 and 2)
    return 0;
  //Operand 1 should be first index to the struct, usually 0; if not 0, it's like goto an element of an array of structs
  Op = U->getOperand(1);
  //TODO: ignore this index for now because it's the same for an array of structs
  assert(Op && Op->getType()->isIntegerTy());
  //Operand 2 should be the index to the field, and be a constant
  Op = U->getOperand(2);
  assert(Op && isa<Constant>(Op));
  auto* Index = dyn_cast<Constant>(Op);
  auto Offset = (FieldNumType)Index->getUniqueInteger().getZExtValue();
  assert(Offset < NumElements);
  //TODO: ignore indices after this one. If there's indices, the field has to be an array or struct
  return Offset+1; // return field number starting from 1
}

void StructFieldAccessInfo::addFieldAccessFromGEP(const User* U)
{
  assert(U);
  DEBUG_WITH_TYPE(DEBUG_TYPE_IR, dbgs() << "Analyze all users of GEP: " << *U << "\n");
  assert(U && (isa<GetElementPtrInst>(U) || isa<GEPOperator>(U)));
  auto FieldLoc = calculateFieldNumFromGEP(U);
  if (FieldLoc == 0)
    return;
  for (auto *User : U->users()){
    assert(User);
    DEBUG_WITH_TYPE(DEBUG_TYPE_IR, dbgs() << "Check user of " << *U << ": " << *User << "\n");
    if (isa<Instruction>(User)){
      auto* Inst = dyn_cast<Instruction>(User);
      if (Inst->getOpcode() == Instruction::Load)
        addFieldAccessNum(Inst, FieldLoc);
      else if (Inst->getOpcode() == Instruction::Store){
        if (U == Inst->getOperand(1))
          addFieldAccessNum(Inst, FieldLoc);
      }
      else{
<<<<<<< HEAD
        if (Inst->getOpcode() == Instruction::Call){
          assert(Inst && isa<CallInst>(Inst));
          if (auto* Call = dyn_cast<CallInst>(Inst)){
            for (unsigned i = 0; i < Call->getNumArgOperands(); i++){
              if (Call->getArgOperand(i) == U)
                addFieldAccessNum(Inst, Call->getCalledFunction(), i, FieldLoc);
            }
          }
        }
        else if (Inst->getOpcode() == Instruction::Invoke){
          assert(Inst && isa<InvokeInst>(Inst));
          if (auto* Call = dyn_cast<InvokeInst>(Inst)){
            for (unsigned i = 0; i < Call->getNumArgOperands(); i++){
              if (Call->getArgOperand(i) == U)
                addFieldAccessNum(Inst, Call->getCalledFunction(), i, FieldLoc);
            }
          }
=======
        if (Inst->getOpcode() == Instruction::Call || Inst->getOpcode() == Instruction::Invoke){
          addStats(StructFieldAccessManager::DebugStats::DS_GepPassedIntoFunc);
>>>>>>> 59058222
        }
        else if (Inst->getOpcode() == Instruction::BitCast){
          addStats(StructFieldAccessManager::DebugStats::DS_GepPassedIntoBitcast);
        }
        else{
          // TODO: Collect stats of this kind of access and add analysis later
          addStats(StructFieldAccessManager::DebugStats::DS_GepUnknownUse, Inst->getOpcode());
        }
      }
    }
    else if (isa<Operator>(User)){
      auto* Inst = dyn_cast<Operator>(User);
      assert (Inst->getOpcode() != Instruction::Load && Inst->getOpcode() != Instruction::Store
              && Inst->getOpcode() != Instruction::Call && Inst->getOpcode() != Instruction::Invoke);
      if (Inst->getOpcode() == Instruction::BitCast){
        addStats(StructFieldAccessManager::DebugStats::DS_GepPassedIntoBitcast);
      }
      else{
        // TODO: Collect stats of this kind of access and add analysis later
        addStats(StructFieldAccessManager::DebugStats::DS_GepUnknownUse, Inst->getOpcode());
      }
    }
    else {
      addStats(StructFieldAccessManager::DebugStats::DS_UserNotInstructionNorOperator);
    }
  }
}

void StructFieldAccessInfo::analyzeUsersOfStructValue(const Value* V)
{
  assert(V && V->getType()->isPointerTy() && V->getType()->getPointerElementType()->isStructTy());
  for (auto *U : V->users()){
    assert(U);
    DEBUG_WITH_TYPE(DEBUG_TYPE_IR, dbgs() << "Analyzing user of " << *V << ": " << *U << "\n");
    //assert(isa<Instruction>(U) || isa<Operator>(U));
    if (isa<Instruction>(U)){
      auto *Inst = dyn_cast<Instruction>(U);
      if (Inst->getOpcode() != Instruction::GetElementPtr){
        // Only support access struct through GEP for now
<<<<<<< HEAD
        if (Inst->getOpcode() == Instruction::Call){
          DEBUG_WITH_TYPE(DEBUG_TYPE_IR, dbgs() << "User is a call instruction\n");
          assert(Inst && isa<CallInst>(Inst));
          auto* F = dyn_cast<CallInst>(Inst)->getCalledFunction();
          if (!F || F->isDeclaration()){
            // If a struct is passed to a function not declared in the program, we can't analyze it...
            Eligiblity = false;
          }
        }
        else if (Inst->getOpcode() == Instruction::Invoke){
          DEBUG_WITH_TYPE(DEBUG_TYPE_IR, dbgs() << "User is an invoke instruction\n");
          assert(Inst && isa<CallInst>(Inst));
          auto* F = dyn_cast<InvokeInst>(Inst)->getCalledFunction();
          if (!F || F->isDeclaration()){
            // If a struct is passed to a function not declared in the program, we can't analyze it...
            Eligiblity = false;
          }
        }
=======
>>>>>>> 59058222
        continue;
      }
      addFieldAccessFromGEP(Inst);
    }
    else if (isa<Operator>(U)){
      auto *Inst = dyn_cast<Operator>(U);
      if (Inst->getOpcode() != Instruction::GetElementPtr){
        // Only support access struct through GEP for now
        continue;
      }
      addFieldAccessFromGEP(Inst);
    }
    else{
      addStats(StructFieldAccessManager::DebugStats::DS_UserNotInstructionNorOperator);
    }
  }
}

void StructFieldAccessInfo::analyzeUsersOfStructPointerValue(const Value* V)
{
  // Analyze users of value defined as struct*
  assert(V && V->getType()->isPointerTy() && V->getType()->getPointerElementType()->isPointerTy() && V->getType()->getPointerElementType()->getPointerElementType()->isStructTy());
  for (auto *U : V->users()){
    assert(U);
    DEBUG_WITH_TYPE(DEBUG_TYPE_IR, dbgs() << "Analyzing user of " << *V << ": " << *U << "\n");
    if (isa<Instruction>(U)){
      auto *Inst = dyn_cast<Instruction>(U);
      if (Inst->getOpcode() == Instruction::Load){
        analyzeUsersOfStructValue(Inst);
      }
      else if (Inst->getOpcode() == Instruction::GetElementPtr){
        addStats(StructFieldAccessManager::DebugStats::DS_GepUsedOnStructPtr);
      }
      else{
        addStats(StructFieldAccessManager::DebugStats::DS_UnknownUsesOnStructPtr);
      }
    }
    else if (isa<Operator>(U)){
      auto *Inst = dyn_cast<Operator>(U);
      if (Inst->getOpcode() == Instruction::Load){
        analyzeUsersOfStructValue(Inst);
      }
      else if (Inst->getOpcode() == Instruction::GetElementPtr){
        addStats(StructFieldAccessManager::DebugStats::DS_GepUsedOnStructPtr);
      }
      else{
        addStats(StructFieldAccessManager::DebugStats::DS_UnknownUsesOnStructPtr);
      }
    }
    else{
      addStats(StructFieldAccessManager::DebugStats::DS_UserNotInstructionNorOperator);
    }
  }
}

void StructFieldAccessInfo::summarizeFunctionCalls()
{
  for (auto& it : CallInstFieldAccessMap){
    auto* CallSiteInfo = it.second;
    auto* F = CallSiteInfo->FunctionDeclaration;
    if (FunctionAccessMap.find(F) == FunctionAccessMap.end()){
      FunctionAccessMap[F] = new FunctionAccessPattern(&CallSiteInfo->Arguments);
    }
    else{
      FunctionAccessMap[F]->insertCallInfo(&CallSiteInfo->Arguments);
    }
  }
  for (auto& it : FunctionAccessMap){
    DEBUG_WITH_TYPE(DEBUG_TYPE_IR, dbgs() << "Function " << it.first->getName() << " is called with fields as argument:\n");
    for (auto* Args : it.second->CallSites){
      for (unsigned i = 0; i < Args->size(); i++){
        if ((*Args)[i] > 0)
          DEBUG_WITH_TYPE(DEBUG_TYPE_IR, dbgs() << "Arg " << i << " is called as field " << (*Args)[i] << "\n");
      }
    }
  }

}

ExecutionCountType StructFieldAccessInfo::calculateTotalHotness() const
{
  ExecutionCountType Hotness = 0;
  for (auto &it : LoadStoreFieldAccessMap){
    auto Count = getExecutionCount(it.first);
    if (Count.hasValue())
      Hotness += Count.getValue();
  }
  for (auto &it : CallInstFieldAccessMap){
    auto Count = getExecutionCount(it.first);
    if (Count.hasValue())
      Hotness += Count.getValue();
  }
  return Hotness;
}

void StructFieldAccessInfo::debugPrintAllStructAccesses(raw_ostream& OS)
{
  for (auto &it : LoadStoreFieldAccessMap){
    OS << "\tInstruction [" << *it.first << "] accesses field number [" << it.second << "]\n";
  }
  for (auto &it : CallInstFieldAccessMap){
    OS << "\tInstruction [" << *it.first << "] calls function " << it.second->FunctionDeclaration->getName() << " access fields\n";
  }
}

// Functions for StructHotnessAnalyzer
void StructHotnessAnalyzer::addStruct(const StructFieldAccessInfo* SI)
{
  /*
  assert(StructTotalAccess.find(ST) == StructInfo.end());
  assert(StructAverageAccess.find(ST) == StructInfo.end());
  StructTotalAccess[ST] = Hotness;
  StructAverageAccess[ST] = Hotness / NumFields;
  TotalHotnessToSort.push_back(Hotness);
  AverageHotnessToSort.push_back(Hotness / NumFields);
  */
  auto Hotness = SI->calculateTotalHotness();
  if (Hotness > MaxHotness)
    MaxHotness = Hotness;
  TotalHotnessToSort.push_back(Hotness);
}

void StructHotnessAnalyzer::summarize()
{
  /*
  std::sort(TotalHotnessToSort.begin(), TotalHotnessToSort.end());
  std::sort(AverageHotnessToSort.begin(), AverageHotnessToSort.end());
  unsigned Index_best = 0, Index_25 = TotalHotnessToSort.size() / 4, Index_50 = TotalHotnessToSort.size() / 2, Index_75 = TotalHotnessToSort.size() / 4 * 3, Index_top10 = 10;
  for (auto &it : StructTotalAccess){
    if (it->second > Index_best){

    }
    }*/
  // TODO: vary the number of buckets
  Histogram.resize(HistogramSize);
  MaxHotness += 1; // To avoid the largest one out of bound
  for (auto Hotness : TotalHotnessToSort){
    auto Index = Hotness * 10 / MaxHotness;
    Histogram[Index]++;
  }
  dbgs() << "Distribution of struct hotness: \n";
  for (unsigned i = 0; i < Histogram.size(); i++)
    dbgs() << "Hotness >=" << MaxHotness * i << ": " << Histogram[i] << "\n";
}

// Functions for StructFieldAccessManager
StructFieldAccessInfo* StructFieldAccessManager::createOrGetStructFieldAccessInfo(const Type* T, const StructDefinitionType SType)
{
  if (auto* def = getStructFieldAccessInfo(T))
    return def;
  else{
    assert(T && T->isStructTy() && isa<StructType>(T));
    //FIXME: retrieve debug info of the struct first: auto* debugInfo = retrieveDebugInfoForStruct(T);
    def = StructFieldAccessInfoMap[T] = new StructFieldAccessInfo(T, SType, CurrentModule, this, NULL);
    return def;
  }
}

StructFieldAccessInfo* StructFieldAccessManager::getStructFieldAccessInfo(const Type* T) const
{
  auto ret = StructFieldAccessInfoMap.find(T);
  if (ret != StructFieldAccessInfoMap.end())
    return ret->second;
  else
    return NULL;
}

Optional<std::pair<const Type*, FieldNumType> > StructFieldAccessManager::getFieldAccessOnInstruction(const Instruction* I) const
{
  Optional<std::pair<const Type*, FieldNumType> > ret;
  for (auto &it : StructFieldAccessInfoMap){
    if (auto FieldNum = it.second->getAccessFieldNum(I)){
      return std::make_pair(it.first, FieldNum.getValue());
    }
  }
  return ret;
}

void StructFieldAccessManager::summarizeFunctionCalls()
{
  for (auto &it : StructFieldAccessInfoMap){
    it.second->summarizeFunctionCalls();
  }
}

void StructFieldAccessManager::applyFiltersToStructs()
{
  // TODO: This function needs more work to add more filters to reduce the number of structs for analysis
  for (auto it = StructFieldAccessInfoMap.begin(); it != StructFieldAccessInfoMap.end(); ){
    if (!it->second->isEligible()){
      delete it->second;
      auto ToRemove = it++;
      StructFieldAccessInfoMap.erase(ToRemove);
      addStats(Stats::PassedIntoOutsideFunction);
    }
    else if (it->second->getTotalNumFieldAccess() < MinimalAccessCountForAnalysis){
      delete it->second;
      auto ToRemove = it++;
      StructFieldAccessInfoMap.erase(ToRemove);
      addStats(Stats::NoAccess);
    }
    else{
      HotnessAnalyzer->addStruct(it->second);
      it++;
    }
  }
  DEBUG_WITH_TYPE(DEBUG_TYPE_STATS, HotnessAnalyzer->summarize());
}

void StructFieldAccessManager::debugPrintAllStructAccesses()
{
  dbgs() << "------------ Printing all struct accesses: ---------------- \n";
  for (auto &it : StructFieldAccessInfoMap){
    dbgs().changeColor(raw_ostream::YELLOW);
    auto* type = it.first;
    assert(type && isa<StructType>(type));
    if (dyn_cast<StructType>(type)->isLiteral()){
      dbgs() << "A literal struct has accesses: \n";
    }
    else{
      dbgs() << "Struct [" << type->getStructName() << "] has accesses: \n";
    }
    dbgs().changeColor(raw_ostream::GREEN);
    it.second->debugPrintAllStructAccesses(dbgs());
    dbgs().resetColor();
  }
  dbgs() << "----------------------------------------------------------- \n";
}

void StructFieldAccessManager::debugPrintAnnotatedModule()
{
  StructFieldCacheAnalysisAnnotatedWriter Writer(this);
  std::error_code EC;
  raw_fd_ostream FILE_OS("AnnotatedModule.IR.ll", EC, llvm::sys::fs::F_RW);
  FILE_OS.changeColor(raw_ostream::YELLOW);
  FILE_OS << "Annotated module print\n";
  FILE_OS.resetColor();
  CurrentModule.print(FILE_OS, &Writer);
  FILE_OS.resetColor();
}

void StructFieldAccessManager::printStats()
{
  std::error_code EC;
  raw_fd_ostream FILE_OS("/tmp/SFCA-"+CurrentModule.getName().str()+".csv", EC, llvm::sys::fs::F_RW);
  FILE_OS << "Name," << CurrentModule.getName() << "\n";
  outs() << "------------ Printing stats for struct accesses: ---------------- \n";
  outs().changeColor(raw_ostream::YELLOW);
  outs() << "There are " << StructFieldAccessInfoMap.size() << " struct types are accessed in the program\n";
  FILE_OS << "Total," << StructFieldAccessInfoMap.size() << "\n";
  for (auto &it : StructFieldAccessInfoMap){
    auto* type = it.first;
    assert(type && isa<StructType>(type));
    auto Result = it.second->getTotalNumFieldAccess();
    assert(Result);
    auto Hotness = it.second->calculateTotalHotness();
    if (dyn_cast<StructType>(type)->isLiteral()){
      outs() << "A literal struct defined as " << StructDefinitionTypeNames[it.second->getStructDefinition()] << " has " << Result << " accesses and " << Hotness <<" execution count.\n";
      FILE_OS << "Literal," << Result << "\n";
    }
    else{
      outs() << "Struct [" << type->getStructName() << "] defined as " << StructDefinitionTypeNames[it.second->getStructDefinition()] << " has " << Result << " accesses and " << Hotness << " execution count.\n";
      FILE_OS << type->getStructName() << "," << Result << "\n";
    }
  }
  outs().resetColor();
  outs().changeColor(raw_ostream::GREEN);
  outs() << "Stats:\n";
  for (auto &it : StructFieldAccessInfoMap){
    for (auto i = 0; i < DebugStats::DS_MaxNumStats; i++){
      StatCounts[i] += it.second->getStats(i);
      if (i == DebugStats::DS_GepUnknownUse){
        it.second->printUnknownOpcodes(outs());
      }
    }
  }
  for (auto i = 0; i < DebugStats::DS_MaxNumStats; i++){
    if (StatCounts[i]){
      outs() << "Case " << StatNames[i] << " was found " << StatCounts[i] <<  " times\n";
    }
  };
  FILE_OS << "GEP as Arg," << StatCounts[DebugStats::DS_GepPassedIntoFunc] << "\n";
  outs().changeColor(raw_ostream::BLUE);
  outs() << "Stats are stored into " << "/tmp/SFCA-"+CurrentModule.getName().str()+".csv" << "\n";
  outs().resetColor();
  outs() << "----------------------------------------------------------------- \n";
  FILE_OS.close();
}

static void performIRAnalysis(Module &M,
                              StructFieldAccessManager* StructManager)
{
  // Find all global structs
  for (auto &G : M.globals()){
    // Only process globals defined in current module (the scope of whole program)
    if (G.isDeclaration())
      continue;
    DEBUG_WITH_TYPE(DEBUG_TYPE_IR, dbgs().changeColor(raw_ostream::YELLOW));
    // G is always a pointer
    if (G.getValueType()->isStructTy()){
      DEBUG_WITH_TYPE(DEBUG_TYPE_IR, dbgs() << "Found a global defined as struct: " << G << "\n");
      auto* structInfoPtr = StructManager->createOrGetStructFieldAccessInfo(G.getValueType(), StructFieldAccessManager::StructDefinitionType::SDT_GlobalStruct);
      assert(structInfoPtr);
      structInfoPtr->analyzeUsersOfStructValue(&G);
    }
    // Case for struct*
    else if (G.getValueType()->isPointerTy() && G.getValueType()->getPointerElementType()->isStructTy()){
      DEBUG_WITH_TYPE(DEBUG_TYPE_IR, dbgs() << "Found a global has struct* type: " << G << "\n");
      auto* structInfoPtr = StructManager->createOrGetStructFieldAccessInfo(G.getValueType()->getPointerElementType(), StructFieldAccessManager::StructDefinitionType::SDT_GlobalStructPtr);
      assert(structInfoPtr);
      structInfoPtr->analyzeUsersOfStructPointerValue(&G);
    }
    // Case for struct**
    else if (G.getType()->isPointerTy() && G.getType()->getPointerElementType()->isPointerTy() && G.getType()->getPointerElementType()->getPointerElementType()->isStructTy()){
      DEBUG_WITH_TYPE(DEBUG_TYPE_IR, dbgs() << "Found a global has struct** type: " << G << " but we ignored this\n");
      StructManager->addStats(StructFieldAccessManager::DebugStats::DS_StructPtrPtr);
    }
    DEBUG_WITH_TYPE(DEBUG_TYPE_IR, dbgs().resetColor());
  }

  // Find all structs declared by allocas
  for (auto &F : M){
    if (F.isDeclaration())
      continue;
    //Find all alloca of structs inside the function body
    for (auto &BB : F){
      for (auto &I: BB){
        if (I.getOpcode() == Instruction::Alloca){
          assert(I.getType()->isPointerTy());
          auto* type = I.getType()->getPointerElementType();
          if (type->isStructTy()){
            // Identified I is an alloca of a struct
            DEBUG_WITH_TYPE(DEBUG_TYPE_IR, dbgs() << "Found an alloca of a struct: " << I << "\n");
            auto* structInfoPtr = StructManager->createOrGetStructFieldAccessInfo(type, StructFieldAccessManager::StructDefinitionType::SDT_LocalStruct);
            structInfoPtr->analyzeUsersOfStructValue(&I);
          }
          else if (type->isPointerTy() && type->getPointerElementType()->isStructTy()){
            DEBUG_WITH_TYPE(DEBUG_TYPE_IR, dbgs() << "Found an alloca of a struct*: " << I << "\n");
            auto* structInfoPtr = StructManager->createOrGetStructFieldAccessInfo(type->getPointerElementType(), StructFieldAccessManager::StructDefinitionType::SDT_LocalStructPtr);
            assert(structInfoPtr);
            structInfoPtr->analyzeUsersOfStructPointerValue(&I);
          }
          else if (type->isPointerTy() && type->getPointerElementType()->isPointerTy() && type->getPointerElementType()->getPointerElementType()->isStructTy()){
            DEBUG_WITH_TYPE(DEBUG_TYPE_IR, dbgs() << "Found an alloca of a struct**: " << I << " but we ignore this\n");
            StructManager->addStats(StructFieldAccessManager::DebugStats::DS_StructPtrPtr);
          }
        }
      }
    }
  }
  //Find uses of structs through function calls
  for (auto &F : M){
    if (F.isDeclaration())
      continue;
    for (auto &AG : F.args()){
      if (AG.getType()->isStructTy()){
        DEBUG_WITH_TYPE(DEBUG_TYPE_IR, dbgs() << "Found an argument of a struct pass by value: " << AG << " and no support for this yet\n");
        StructManager->addStats(StructFieldAccessManager::DebugStats::DS_FuncArgValue);
      }
      if (AG.getType()->isPointerTy() && AG.getType()->getPointerElementType()->isStructTy()){
        // Identified AG is an argument with a struct type
        auto* StructPtr = StructManager->getStructFieldAccessInfo(AG.getType()->getPointerElementType());
        if (StructPtr){
          DEBUG_WITH_TYPE(DEBUG_TYPE_IR, dbgs() << "Found an argument of a struct defined in the module: " << AG << "\n");
          StructPtr->analyzeUsersOfStructValue(&AG);
        }
        else{
          DEBUG_WITH_TYPE(DEBUG_TYPE_IR, dbgs() << "Found an argument of a struct not defined in the program: " << AG << "\n");
          StructManager->addStats(StructFieldAccessManager::DebugStats::DS_FuncArgNotDefined);
        }
      }
    }
  }
  // Summarizes all uses of fields in function calls
  DEBUG_WITH_TYPE(DEBUG_TYPE_IR, StructManager->debugPrintAllStructAccesses());
  DEBUG_WITH_TYPE(DEBUG_TYPE_IR, StructManager->debugPrintAnnotatedModule());
}

static bool performStructFieldCacheAnalysis(Module &M,
                                            function_ref<BlockFrequencyInfo *(Function &)> LookupBFI)
{
  DEBUG(dbgs() << "Start of struct field cache analysis\n");
  StructFieldAccessManager StructManager(M, LookupBFI);
  // Step 0 - retrieve debug info for all struct TODO: disable for now because it's not supporting annonymous structs
  //StructManager.retrieveDebugInfoForAllStructs();
  // Step 1 - perform IR analysis to collect info of all structs
  performIRAnalysis(M, &StructManager);
  StructManager.summarizeFunctionCalls();
  StructManager.applyFiltersToStructs();
  StructManager.printStats();
  DEBUG(dbgs() << "End of struct field cache analysis\n");
  return false;
}

StructFieldCacheAnalysis::StructFieldCacheAnalysis() {}

PreservedAnalyses StructFieldCacheAnalysis::run(Module &M, ModuleAnalysisManager &AM) {
  auto &FAM = AM.getResult<FunctionAnalysisManagerModuleProxy>(M).getManager();
  auto LookupBFI = [&FAM](Function& F) {
    return &FAM.getResult<BlockFrequencyAnalysis>(F);
  };
  if (!performStructFieldCacheAnalysis(M, LookupBFI))
    return PreservedAnalyses::all();
  return PreservedAnalyses::none();
}


bool StructFieldCacheAnalysisPass::runOnModule(Module &M){
  auto LookupBFI = [this](Function& F) {
    return &this->getAnalysis<BlockFrequencyInfoWrapperPass>(F).getBFI();
  };
  return performStructFieldCacheAnalysis(M, LookupBFI);
}<|MERGE_RESOLUTION|>--- conflicted
+++ resolved
@@ -69,7 +69,8 @@
 typedef std::vector<FieldNumType> FieldNumArrayType;
 
 class StructFieldAccessInfo;
-<<<<<<< HEAD
+
+/// This class is used to analyze the hotness of each struct
 class StructHotnessAnalyzer
 {
  public:
@@ -85,11 +86,9 @@
   const unsigned HistogramSize;
 };
 
-=======
 /// This class is used to keep track of all StructFieldAccessInfo objects
 /// in the program and make sure only one StructFieldAccessInfo object for
 /// each type of struct declared in the program.
->>>>>>> 59058222
 class StructFieldAccessManager
 {
  public:
@@ -103,24 +102,12 @@
     SDT_LocalStructPtrPtr
   };
 
-<<<<<<< HEAD
-  StructFieldAccessManager(const Module& M, function_ref<BlockFrequencyInfo *(Function &)> L):
-      CurrentModule(M), LookupBFI(L), StatCounts(Stats::MaxNumStats) {
-    HotnessAnalyzer = new StructHotnessAnalyzer(NumberBucketsInStructHotness);
-  }
-  ~StructFieldAccessManager(){
-    delete HotnessAnalyzer;
-  }
-  // Retrieve debug info for all structs defined in the program
-  void retrieveDebugInfoForAllStructs();
-  // Check if the struct type is created before; if not, create a new StructFieldAccessInfo object for it
-=======
   /// enum used to count the corner cases in the program for future consideration
   enum DebugStats{
     DS_StructPtrPtr,
     DS_FuncArgValue,
     DS_FuncArgNotDefined,
-    DS_GepPassedIntoFunc,
+    DS_GepPassedIntoIndirectFunc,
     DS_GepPassedIntoBitcast,
     DS_GepUnknownUse,
     DS_UserNotInstructionNorOperator,
@@ -132,41 +119,37 @@
   };
 
   StructFieldAccessManager(const Module& M, function_ref<BlockFrequencyInfo *(Function &)> LBFI):
-      CurrentModule(M), LookupBFI(LBFI), StatCounts(DebugStats::DS_MaxNumStats) {};
+      CurrentModule(M), LookupBFI(LBFI), StatCounts(DebugStats::DS_MaxNumStats) {
+    HotnessAnalyzer = new StructHotnessAnalyzer(NumberBucketsInStructHotness);
+  };
+
+  ~StructFieldAccessManager(){
+    delete HotnessAnalyzer;
+  }
+  // Retrieve debug info for all structs defined in the program
+  void retrieveDebugInfoForAllStructs();
 
   /// Check if the struct type is created before; if not, create a new StructFieldAccessInfo object for it
->>>>>>> 59058222
   StructFieldAccessInfo* createOrGetStructFieldAccessInfo(const Type* T, const StructDefinitionType ST);
 
   /// Retrieve the pointer to the previous created StructFieldAccessInfo object for the type
   StructFieldAccessInfo* getStructFieldAccessInfo(const Type* T) const;
-<<<<<<< HEAD
-  // Retrieve execution count for a basic block
-  Optional<ExecutionCountType> getExecutionCount(const BasicBlock* BB) const{
-    Function* func = const_cast<Function*>(BB->getParent());
-    return LookupBFI(*func)->getBlockProfileCount(BB);
-=======
 
   /// Retrieve execution count for a basic block
   Optional<uint64_t> getExecutionCount(const BasicBlock* BB) const{
     Function* Func = const_cast<Function*>(BB->getParent());
     return LookupBFI(*Func)->getBlockProfileCount(BB);
->>>>>>> 59058222
   }
 
   /// Retrive a pair of information if the instruction is accessing any struct type and field number
   Optional<std::pair<const Type*, unsigned> > getFieldAccessOnInstruction(const Instruction* I) const;
-<<<<<<< HEAD
+
   // Summarizes all CallInst and InvokeInst into function declarations
   void summarizeFunctionCalls();
   // Apply some filters to reduce the number of struct in analysis
   void applyFiltersToStructs();
 
-  // Print all accesses of all struct types defined in the program
-=======
-
   /// Print all accesses of all struct types defined in the program
->>>>>>> 59058222
   void debugPrintAllStructAccesses();
 
   /// Print the IR of the module with annotated information about struct access
@@ -186,19 +169,16 @@
   /// A map storing access info of all structs
   std::unordered_map<const Type*, StructFieldAccessInfo*> StructFieldAccessInfoMap;
 
+  StructHotnessAnalyzer* HotnessAnalyzer;
+
   /// \name Data structure to get statistics of each DebugStats entry
   /// %{
   std::vector<unsigned> StatCounts;
-<<<<<<< HEAD
-  StructHotnessAnalyzer* HotnessAnalyzer;
-=======
-
->>>>>>> 59058222
   const std::vector<std::string> StatNames = {
     "Variable type is Struct**",
     "Function argument is a value",
     "Function argument is not defined in the program",
-    "GEP value passed into function calls",
+    "GEP value passed into indirect function calls",
     "GEP value passed into bitcast",
     "GEP value passed into unexpected opcode",
     "User is not Instruction nor Operator",
@@ -227,11 +207,6 @@
 /// field analysis.
 class StructFieldAccessInfo
 {
-<<<<<<< HEAD
-  /* This class is used to store all access information for each struct declared in
-    the program. It records all loads and stores to all fields of the struct to provide
-    essential information for cache-aware struct field analysis.
-  */
  private:
   // This struct organizes a call on a function with each argument access which struct field
   struct FunctionCallInfo{
@@ -258,8 +233,7 @@
     }
     std::vector<FieldNumArrayType*> CallSites;
   };
-=======
->>>>>>> 59058222
+
  public:
   StructFieldAccessInfo(const Type* T, const StructFieldAccessManager::StructDefinitionType ST, const Module& MD, const StructFieldAccessManager* M, const DICompositeType* D):
       Eligiblity(true),
@@ -289,35 +263,24 @@
 
   /// Obtain which field the instruction is accessing and return no val if not accessing any struct field
   Optional<FieldNumType> getAccessFieldNum(const Instruction* I) const;
-<<<<<<< HEAD
-  // Obtain total number of instructions that access the struct fields
+
+  /// Obtain total number of instructions that access the struct fields
   unsigned getTotalNumFieldAccess() const { return LoadStoreFieldAccessMap.size() + CallInstFieldAccessMap.size(); }
-  // Obtain execution count for the BasicBlock/Instruction from profiling info, if any
-  Optional<ExecutionCountType> getExecutionCount(const BasicBlock* BB) const {
-=======
-
-  /// Obtain total number of instructions that access the struct fields
-  //unsigned getTotalNumFieldAccess() const { return LoadStoreFieldAccessMap.size() + CallInstFieldAccessMap.size(); }
-  unsigned getTotalNumFieldAccess() const { return LoadStoreFieldAccessMap.size(); }
 
   /// Obtain execution count for the BasicBlock/Instruction from profiling info, if any
   /// %{
   Optional<uint64_t> getExecutionCount(const BasicBlock* BB) const {
->>>>>>> 59058222
     return StructManager->getExecutionCount(BB);
   }
   Optional<ExecutionCountType> getExecutionCount(const Instruction* I) const {
     return StructManager->getExecutionCount(I->getParent());
   }
-<<<<<<< HEAD
+  /// %}
+
   void summarizeFunctionCalls();
   ExecutionCountType calculateTotalHotness() const;
-  // Print all instructions that access any struct field
-=======
-  /// %}
 
   /// Print all instructions that access any struct field
->>>>>>> 59058222
   void debugPrintAllStructAccesses(raw_ostream& OS);
 
   /// For stats
@@ -363,12 +326,7 @@
   std::unordered_map<unsigned, unsigned> UnknownOpcodes;
 
  private:
-<<<<<<< HEAD
-  // Private functions
-  // Calculate which field of the struct is the GEP pointing to, from GetElementPtrInst or GEPOperator
-=======
   /// Calculate which field of the struct is the GEP pointing to, from GetElementPtrInst or GEPOperator
->>>>>>> 59058222
   FieldNumType calculateFieldNumFromGEP(const User* U) const;
 
   /// Record all users of a GEP instruction/operator that calculates the address of a field.
@@ -503,28 +461,31 @@
           addFieldAccessNum(Inst, FieldLoc);
       }
       else{
-<<<<<<< HEAD
         if (Inst->getOpcode() == Instruction::Call){
-          assert(Inst && isa<CallInst>(Inst));
-          if (auto* Call = dyn_cast<CallInst>(Inst)){
+          auto* Call = dyn_cast<CallInst>(Inst);
+          auto* Func = Call->getCalledFunction();
+          if (Func){
             for (unsigned i = 0; i < Call->getNumArgOperands(); i++){
               if (Call->getArgOperand(i) == U)
-                addFieldAccessNum(Inst, Call->getCalledFunction(), i, FieldLoc);
+                addFieldAccessNum(Inst, Func, i, FieldLoc);
             }
+          }
+          else{
+            addStats(StructFieldAccessManager::DebugStats::DS_GepPassedIntoIndirectFunc);
           }
         }
         else if (Inst->getOpcode() == Instruction::Invoke){
-          assert(Inst && isa<InvokeInst>(Inst));
-          if (auto* Call = dyn_cast<InvokeInst>(Inst)){
+          auto* Call = dyn_cast<InvokeInst>(Inst);
+          auto* Func = Call->getCalledFunction();
+          if (Func){
             for (unsigned i = 0; i < Call->getNumArgOperands(); i++){
               if (Call->getArgOperand(i) == U)
-                addFieldAccessNum(Inst, Call->getCalledFunction(), i, FieldLoc);
+                addFieldAccessNum(Inst, Func, i, FieldLoc);
             }
           }
-=======
-        if (Inst->getOpcode() == Instruction::Call || Inst->getOpcode() == Instruction::Invoke){
-          addStats(StructFieldAccessManager::DebugStats::DS_GepPassedIntoFunc);
->>>>>>> 59058222
+          else{
+            addStats(StructFieldAccessManager::DebugStats::DS_GepPassedIntoIndirectFunc);
+          }
         }
         else if (Inst->getOpcode() == Instruction::BitCast){
           addStats(StructFieldAccessManager::DebugStats::DS_GepPassedIntoBitcast);
@@ -564,13 +525,12 @@
       auto *Inst = dyn_cast<Instruction>(U);
       if (Inst->getOpcode() != Instruction::GetElementPtr){
         // Only support access struct through GEP for now
-<<<<<<< HEAD
         if (Inst->getOpcode() == Instruction::Call){
           DEBUG_WITH_TYPE(DEBUG_TYPE_IR, dbgs() << "User is a call instruction\n");
           assert(Inst && isa<CallInst>(Inst));
           auto* F = dyn_cast<CallInst>(Inst)->getCalledFunction();
           if (!F || F->isDeclaration()){
-            // If a struct is passed to a function not declared in the program, we can't analyze it...
+            // If a struct is passed to an indirect or a function not declared in the program, we can't analyze it...
             Eligiblity = false;
           }
         }
@@ -579,12 +539,10 @@
           assert(Inst && isa<CallInst>(Inst));
           auto* F = dyn_cast<InvokeInst>(Inst)->getCalledFunction();
           if (!F || F->isDeclaration()){
-            // If a struct is passed to a function not declared in the program, we can't analyze it...
+            // If a struct is passed to an indirect or a function not declared in the program, we can't analyze it...
             Eligiblity = false;
           }
         }
-=======
->>>>>>> 59058222
         continue;
       }
       addFieldAccessFromGEP(Inst);
@@ -642,9 +600,12 @@
 
 void StructFieldAccessInfo::summarizeFunctionCalls()
 {
+  DEBUG_WITH_TYPE(DEBUG_TYPE_IR, dbgs() << "Summarizes call/invokes instructions into function declarations\n");
   for (auto& it : CallInstFieldAccessMap){
     auto* CallSiteInfo = it.second;
+    assert(CallSiteInfo);
     auto* F = CallSiteInfo->FunctionDeclaration;
+    assert(F);
     if (FunctionAccessMap.find(F) == FunctionAccessMap.end()){
       FunctionAccessMap[F] = new FunctionAccessPattern(&CallSiteInfo->Arguments);
     }
@@ -773,18 +734,19 @@
 void StructFieldAccessManager::applyFiltersToStructs()
 {
   // TODO: This function needs more work to add more filters to reduce the number of structs for analysis
+  DEBUG_WITH_TYPE(DEBUG_TYPE_IR, dbgs() << "To apply filters to structs\n");
   for (auto it = StructFieldAccessInfoMap.begin(); it != StructFieldAccessInfoMap.end(); ){
     if (!it->second->isEligible()){
       delete it->second;
       auto ToRemove = it++;
       StructFieldAccessInfoMap.erase(ToRemove);
-      addStats(Stats::PassedIntoOutsideFunction);
+      addStats(DebugStats::DS_PassedIntoOutsideFunction);
     }
     else if (it->second->getTotalNumFieldAccess() < MinimalAccessCountForAnalysis){
       delete it->second;
       auto ToRemove = it++;
       StructFieldAccessInfoMap.erase(ToRemove);
-      addStats(Stats::NoAccess);
+      addStats(DebugStats::DS_NoAccess);
     }
     else{
       HotnessAnalyzer->addStruct(it->second);
@@ -866,7 +828,6 @@
       outs() << "Case " << StatNames[i] << " was found " << StatCounts[i] <<  " times\n";
     }
   };
-  FILE_OS << "GEP as Arg," << StatCounts[DebugStats::DS_GepPassedIntoFunc] << "\n";
   outs().changeColor(raw_ostream::BLUE);
   outs() << "Stats are stored into " << "/tmp/SFCA-"+CurrentModule.getName().str()+".csv" << "\n";
   outs().resetColor();
