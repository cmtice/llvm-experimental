--- conflicted
+++ resolved
@@ -534,7 +534,7 @@
 
 static void
 buildCloseProximityRelations(StructFieldAccessManager *StructManager) {
-  if (!PerformIROnly) {
+  if (!PerformCodeAnalysisOnly) {
     StructManager->buildCloseProximityRelations();
     if (PerformCPGOnly)
       StructManager->debugPrintAllCPGs();
@@ -565,17 +565,10 @@
   applyFilters(&StructManager);
   // Step 3 - build and collapse Field Reference Graph and create Close
   // Proximity Graph
-<<<<<<< HEAD
   buildCloseProximityRelations(&StructManager);
   // Step 4 - make suggestions
   giveSuggestions(&StructManager);
-=======
-  if (!PerformCodeAnalysisOnly) {
-    StructManager.buildCloseProximityRelations();
-    // DEBUG(StructManager.debugPrintAllCPGs());
-    StructManager.debugPrintAllCPGs();
-  }
->>>>>>> cfae6cf4
+
   DEBUG(dbgs() << "End of struct field cache analysis\n");
   return false;
 }
