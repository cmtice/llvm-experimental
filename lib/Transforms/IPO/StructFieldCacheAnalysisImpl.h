// lib/Tranforms/IPO/StructFieldCacheAnalysisImpl.h - Performs Cache-Aware
// Structure Analysis-*- C++ -*-===//
//
//                     The LLVM Compiler Infrastructure
//
// This file is distributed under the University of Illinois Open Source
// License. See LICENSE.TXT for details.
//
//===------------------------------------------------------------------------===//
//
// This pass performs analysis on cache-aware structure field accesses based on
// the following paper and reports recommendations on changes to make on the
// source code to improve performance.
//  [1] M. Hagog, C. Tice “Cache Aware Data Layout Reorganization Optimization
//  in GCC”, Proceedings
//      of the GCC Developers’ Summit,  Ottawa, 2005.
//
//===------------------------------------------------------------------------===//

#ifndef LLVM_TRANSFORM_IPO_STRUCTFIELDCACHEANALYSIS_IMPL_H
#define LLVM_TRANSFORM_IPO_STRUCTFIELDCACHEANALYSIS_IMPL_H

#include "llvm/Analysis/BlockFrequencyInfo.h"
#include "llvm/Analysis/BranchProbabilityInfo.h"
#include "llvm/IR/AssemblyAnnotationWriter.h"
#include "llvm/Pass.h"
#include "llvm/Support/FileSystem.h"
#include "llvm/Support/FormattedStream.h"
#include "llvm/Support/raw_ostream.h"
#include "llvm/Transforms/IPO.h"
#include "llvm/Transforms/IPO/StructFieldCacheAnalysis.h"

#include <unordered_map>
#include <unordered_set>
#include <vector>

using namespace llvm;

#define DEBUG_TYPE "struct-analysis"
#define DEBUG_TYPE_IR "struct-analysis-IR"
#define DEBUG_TYPE_STATS "struct-analysis-detailed-stats"
#define DEBUG_TYPE_FRG "struct-analysis-FRG"
#define DEBUG_TYPE_CPG "struct-analysis-CPG"

namespace llvm {
typedef unsigned FieldNumType;
typedef std::pair<const StructType *, FieldNumType> StructInfoMapPairType;
typedef uint64_t ProfileCountType;
typedef std::vector<FieldNumType> FieldNumArrayType;
typedef double ExecutionCountType;
typedef double DataBytesType;
typedef std::unordered_set<const BasicBlock*> BasicBlockSetType;
typedef std::pair<ExecutionCountType, DataBytesType> CloseProximityPairType;
typedef std::vector< std::vector<CloseProximityPairType> > CloseProximityTableType;


/// The classes defined in this file are only private to the cpp files
/// that are used to perform cache-aware structure layout analysis
class StructFieldAccessInfo;
class CloseProximityBuilder;

/// This class is used to analyze the hotness of each struct
/// This class is private to StructFieldCacheAnalysis.cpp and
/// StructFieldAccessInfo.cpp
class StructHotnessAnalyzer {
 public:
  StructHotnessAnalyzer() : MaxHotness(0) {}
  void addStruct(const StructFieldAccessInfo *SI);
  void generateHistogram();
  bool isHot(const StructFieldAccessInfo *SI) const;

 private:
  ProfileCountType MaxHotness;
  std::unordered_map<const StructType *, ProfileCountType> StructHotness;
  std::vector<unsigned> Histogram;
};

/// This class is used to keep track of all StructFieldAccessInfo objects
/// in the program and make sure only one StructFieldAccessInfo object for
/// each type of struct declared in the program.
/// This class is private to StructFieldCacheAnalysis.cpp
class StructFieldAccessManager {
 public:
  /// enum used to represent different type of struct definitions
  enum StructDefinitionType {
    SDT_GlobalStruct,
    SDT_GlobalStructPtr,
    SDT_GlobalStructPtrPtr,
    SDT_LocalStruct,
    SDT_LocalStructPtr,
    SDT_LocalStructPtrPtr
  };

  /// enum used to count the corner cases in the program for future
  /// consideration
  enum DebugStats {
    DS_StructPtrPtr,
    DS_FuncArgValue,
    DS_FuncArgNotDefined,
    DS_GepPassedIntoIndirectFunc,
    DS_GepPassedIntoBitcast,
    DS_GepUnknownUse,
    DS_UserNotInstructionNorOperator,
    DS_NoAccess,
    DS_PassedIntoOutsideFunction,
    DS_GepUsedOnStructPtr,
    DS_UnknownUsesOnStructPtr,
    DS_FilterColdStructs,
    DS_MaxNumStats
  };

  StructFieldAccessManager(const Module &M,
                           function_ref<BlockFrequencyInfo *(Function &)> LBFI,
                           function_ref<BranchProbabilityInfo *(Function &)> LBPI)
      : CurrentModule(M), LookupBFI(LBFI), LookupBPI(LBPI),
        StatCounts(DebugStats::DS_MaxNumStats) {
    HotnessAnalyzer = new StructHotnessAnalyzer;
  };

  ~StructFieldAccessManager();

  /// Check if the struct type is created before; if not, create a new
  /// StructFieldAccessInfo object for it
  StructFieldAccessInfo *
  createOrGetStructFieldAccessInfo(const Type *T,
                                   const StructDefinitionType ST);

  /// Retrieve the pointer to the previous created StructFieldAccessInfo object
  /// for the type
  StructFieldAccessInfo *getStructFieldAccessInfo(const Type *T) const;

  /// Retrieve execution count for a basic block
  Optional<uint64_t> getExecutionCount(const BasicBlock *BB) const {
    Function *Func = const_cast<Function *>(BB->getParent());
    return LookupBFI(*Func)->getBlockProfileCount(BB);
  }

  /// Retrieve branch probability information of a branch
  Optional<double> getBranchProbability(const BasicBlock* FromBB, const BasicBlock* ToBB) const{
    assert(FromBB->getParent() == ToBB->getParent());
    Function* func = const_cast<Function*>(FromBB->getParent());
    auto Prob = LookupBPI(*func)->getEdgeProbability(FromBB, ToBB);
    return 1.0 * Prob.getNumerator() / Prob.getDenominator();
  }

  /// Retrive a pair of information if the instruction is accessing any struct
  /// type and field number
  Optional<StructInfoMapPairType>
  getFieldAccessOnInstruction(const Instruction *I) const;

  /// Summarizes all CallInst and InvokeInst into function declarations
  void summarizeFunctionCalls();
<<<<<<< HEAD
=======

>>>>>>> 988c3da3
  /// Apply some filters to reduce the number of struct in analysis
  void applyFiltersToStructs();

  /// Build Close Proximity Graph for all structs in StructFieldAccessInfoMap
  void buildCloseProximityRelations();

  /// Print all accesses of all struct types defined in the program
  void debugPrintAllStructAccesses();

  /// Print all FRGs of all struct types
  void debugPrintAllFRGs() const;

  /// Print all CPGs of all struct types
  void debugPrintAllCPGs() const;

  /// Print the IR of the module with annotated information about struct access
  void debugPrintAnnotatedModule();

  /// Increment stats for one category
  void addStats(unsigned Category) { StatCounts[Category]++; }

  /// Print a brief stats of struct access
  void printStats();

 private:
  const Module &CurrentModule;

  /// Function reference that is used to retrive execution count for basic block
  function_ref<BlockFrequencyInfo *(Function &)> LookupBFI;

  /// Function reference that is used to calculate branch probability
  function_ref<BranchProbabilityInfo *(Function &)> LookupBPI;

  /// A map storing access info of all structs
  std::unordered_map<const StructType *, StructFieldAccessInfo *>
      StructFieldAccessInfoMap;

  /// A map storing Close Proximity relations of all structs
  std::unordered_map<const StructType *, CloseProximityBuilder *>
  CloseProximityBuilderMap;
  StructHotnessAnalyzer *HotnessAnalyzer;

  /// \name Data structure to get statistics of each DebugStats entry
  /// %{
  std::vector<unsigned> StatCounts;
  const std::vector<std::string> StatNames = {
      "Variable type is Struct**",
      "Function argument is a value",
      "Function argument is not defined in the program",
      "GEP value passed into indirect function calls or function that has "
      "undetermined num args",
      "GEP value passed into bitcast",
      "GEP value passed into unexpected opcode",
      "User is not Instruction nor Operator",
      "Struct defined but no accesses",
      "Struct passed into functions defined out of scope",
      "GEP instruction directly used on struct*",
      "Unknown instruction directly used on struct*",
      "Struct filtered out due to colder than a ratio of maximum hotness"};
  /// %}

  /// Used to print name of each StructDefinitionType
  const std::vector<std::string> StructDefinitionTypeNames = {
      "global struct", "global struct*", "global struct**",
      "local struct",  "local struct*",  "local struct**"};
};

/// This class is used to store all access information for each struct
/// declared in the program. It records all loads and stores to all fields
/// of the struct to provide essential information for cache-aware struct
/// field analysis. This class is private to StructFieldCacheAnalysis.cpp
/// and StructFieldAccessInfo.cpp
class StructFieldAccessInfo {
<<<<<<< HEAD
 private:
  // This struct organizes a call on a function with each argument access which
  // struct field
=======
private:
  /// This struct organizes a call on a function with each argument access which
  /// struct field
>>>>>>> 988c3da3
  struct FunctionCallInfo {
    FunctionCallInfo(const Function *F, unsigned ArgNum, FieldNumType FieldNum)
        : FunctionDeclaration(F) {
      Arguments.resize(FunctionDeclaration->arg_size());
      assert(ArgNum < Arguments.size());
      Arguments[ArgNum] = FieldNum;
    }
    void insertCallInfo(unsigned ArgNum, FieldNumType FieldNum) {
      assert(ArgNum < Arguments.size());
      Arguments[ArgNum] = FieldNum;
    }
    const Function *FunctionDeclaration;
    FieldNumArrayType Arguments;
  };
  /// This struct organizes all calls on a function definition with all mappings
  /// of arguments and struct field number
  struct FunctionAccessPattern {
    FunctionAccessPattern(FieldNumArrayType *CallSite) {
      CallSites.clear();
      CallSites.push_back(CallSite);
    }
    void insertCallInfo(FieldNumArrayType *CallSite) {
      CallSites.push_back(CallSite);
    }
    std::vector<FieldNumArrayType *> CallSites;
  };

public:
  StructFieldAccessInfo(
      const StructType *ST,
      const StructFieldAccessManager::StructDefinitionType SDT,
      const Module &MD, const StructFieldAccessManager *M,
      const DICompositeType *D)
      : Eligiblity(true), CurrentModule(MD), StructureType(ST),
        StructDefinition(SDT), DebugInfo(D), NumElements(ST->getNumElements()),
        StructManager(M),
        StatCounts(StructFieldAccessManager::DebugStats::DS_MaxNumStats) {}

  ~StructFieldAccessInfo() {}

  const StructType *getStructType() const { return StructureType; }

  FieldNumType getNumElements() const { return NumElements; }

  StructFieldAccessManager::StructDefinitionType getStructDefinition() const {
    return StructDefinition;
  }
  bool isEligible() const { return Eligiblity; }

  /// Check if the function has any field accesses of this struct. If not, skip analysis
  bool isFunctionToAnalyze(const Function* F) const { return FunctionsToAnalyze.find(F) != FunctionsToAnalyze.end(); }

  /// Analyze a value pointing to a struct and collect struct access from it. It
  /// can be allocas/function args/globals
  void analyzeUsersOfStructValue(const Value *V);

  /// Analyze a value pointing to a struct* and collect struct access from it.
  /// It can be allocas/function args/globals
  void analyzeUsersOfStructPointerValue(const Value *V);

  /// Obtain which field the instruction is accessing and return no val if not
  /// accessing any struct field
  Optional<FieldNumType> getAccessFieldNum(const Instruction *I) const;

  /// Obtain total number of instructions that access the struct fields
  unsigned getTotalNumFieldAccess() const {
    return LoadStoreFieldAccessMap.size() + CallInstFieldAccessMap.size();
  }

  /// Obtain execution count for the BasicBlock/Instruction from profiling info,
  /// if any
  /// %{
  Optional<ProfileCountType> getExecutionCount(const BasicBlock *BB) const {
    return StructManager->getExecutionCount(BB);
  }
<<<<<<< HEAD
  Optional<ProfileCountType> getExecutionCount(const Instruction *I) const {
=======

  Optional<ExecutionCountType> getExecutionCount(const Instruction *I) const {
>>>>>>> 988c3da3
    return StructManager->getExecutionCount(I->getParent());
  }
  /// %}

<<<<<<< HEAD
  /// Summarize call/invoke uses of structs into function definitions
  void summarizeFunctionCalls();

  /// Calculate total hotness of all struct uses
  ProfileCountType calculateTotalHotness() const;
=======
  /// Iterate through all Call/Invoke instructions that accesses a field and
  /// summarize them into the function definitions
  void summarizeFunctionCalls();

  /// Calculate total hotness of all load/store field accesses
  ExecutionCountType calculateTotalHotness() const;
>>>>>>> 988c3da3

  /// Print all instructions that access any struct field
  void debugPrintAllStructAccesses(raw_ostream &OS);

  /// For stats
  /// %{
  void addStats(unsigned Category, unsigned Opcode = 0) {
    StatCounts[Category]++;
    if (Category == StructFieldAccessManager::DebugStats::DS_GepUnknownUse) {
      if (UnknownOpcodes.find(Opcode) == UnknownOpcodes.end())
        UnknownOpcodes[Opcode] = 0;
      else
        UnknownOpcodes[Opcode]++;
    }
  }

  unsigned getStats(unsigned Category) const { return StatCounts[Category]; }
  /// %}

  void printUnknownOpcodes(raw_ostream &OS) const {
    if (UnknownOpcodes.size() == 0)
      return;
    OS << "Unknown opcodes stats: \n";
    for (auto &it : UnknownOpcodes) {
      OS << "Opcode " << it.first << ": " << it.second << " times\n";
    }
  }

private:
  bool Eligiblity;
  const Module &CurrentModule;
  const StructType *StructureType;
  const StructFieldAccessManager::StructDefinitionType StructDefinition;
  const DICompositeType *DebugInfo;
  unsigned NumElements;
  const StructFieldAccessManager *StructManager;
  /// For stats
  std::vector<unsigned> StatCounts;
  std::unordered_map<unsigned, unsigned> UnknownOpcodes;

  /// A map records all load/store instructions accessing which field of the
  /// structure
  std::unordered_map<const Instruction *, unsigned> LoadStoreFieldAccessMap;

<<<<<<< HEAD
  // A map records all call/invoke instructions accessing which field of the
  // structure
  std::unordered_map<const Instruction *, FunctionCallInfo *>
      CallInstFieldAccessMap;

  // A map records all functions that has calls with field accesses and their
  // calling patterns
  std::unordered_map<const Function *, FunctionAccessPattern *>
      FunctionAccessMap;

  /// A map records all functions that have at least one struct field accesses
  std::unordered_set<const Function *> FunctionsToAnalyze;
  // For stat
  std::vector<unsigned> StatCounts;
  std::unordered_map<unsigned, unsigned> UnknownOpcodes;
=======
  /// A map records all call/invoke instructions accessing which field of the
  /// structure
  std::unordered_map<const Instruction *, FunctionCallInfo *>
      CallInstFieldAccessMap;

  /// A map records all functions that has calls with field accesses and their
  /// calling patterns
  std::unordered_map<const Function *, FunctionAccessPattern *>
      FunctionAccessMap;
>>>>>>> 988c3da3

private:
  /// Calculate which field of the struct is the GEP pointing to, from
  /// GetElementPtrInst or GEPOperator
  FieldNumType calculateFieldNumFromGEP(const User *U) const;

  /// Record all users of a GEP instruction/operator that calculates the address
  /// of a field.
  void addFieldAccessFromGEP(const User *U);

  /// Record an access pattern in the data structure for a load/store
  void addFieldAccessNum(const Instruction *I, FieldNumType FieldNum);

  /// Record an access pattern in the data structure for a call/invoke
  void addFieldAccessNum(const Instruction *I, const Function *F, unsigned Arg,
                         FieldNumType FieldNum);
};
<<<<<<< HEAD

/// This class is inherited from AssemblyAnnotationWriter and used
/// to print annotated information on IR
class StructFieldCacheAnalysisAnnotatedWriter
    : public AssemblyAnnotationWriter {
public:
  StructFieldCacheAnalysisAnnotatedWriter(
      const StructFieldAccessManager *S = NULL)
      : StructManager(S) {}

  // Override the base class function to print an annotate message after each
  // basic block
  virtual void emitBasicBlockEndAnnot(const BasicBlock *BB,
                                      formatted_raw_ostream &OS) {
    OS.resetColor();
    auto count = StructManager->getExecutionCount(BB);
    if (count.hasValue()) {
      OS.changeColor(raw_ostream::YELLOW, false, false);
      OS << "; [prof count = " << count.getValue() << "]\n";
      OS.resetColor();
    } else {
      OS.changeColor(raw_ostream::YELLOW, false, false);
      OS << "; [prof count not found "
         << "]\n";
      OS.resetColor();
    }
  }

  virtual void emitInstructionAnnot(const Instruction *I,
                                    formatted_raw_ostream &OS) {
    if (StructManager == NULL)
      return;
    if (auto pair = StructManager->getFieldAccessOnInstruction(I)) {
      OS.changeColor(raw_ostream::GREEN, false, false);
      auto *type = pair.getValue().first;
      if (type->isLiteral())
        OS << "; [Field " << pair.getValue().second
           << " of a literal struct.] ";
      else
        OS << "; [Field " << pair.getValue().second << " of struct "
           << type->getStructName() << "] ";
    } else {
      OS.resetColor();
    }
  }

 private:
  const StructFieldAccessManager *StructManager;
};

/// This class implements creation and organization of FieldReferenceGraph
class FieldReferenceGraph
{
 public:
  struct Edge;

  /// This structure represents a collapsed entry in collapsed FRG
  struct Entry{
    Entry(unsigned I, FieldNumType N, ExecutionCountType C, DataBytesType D) : Id(I), FieldNum(N), ExecutionCount(C), DataSize(D) {}
    unsigned Id;
    FieldNumType FieldNum;
    ExecutionCountType ExecutionCount;
    DataBytesType DataSize;
  };

  /// This structure represents a general node in FRG
  struct Node{
    Node(unsigned I, FieldNumType N, DataBytesType S): Id(I), FieldNum(N), Size(S), Visited(false), InSum(0), OutSum(0) {}
    unsigned Id;
    FieldNumType FieldNum;
    DataBytesType Size;
    bool Visited;
    ExecutionCountType InSum;
    ExecutionCountType OutSum;
    std::unordered_set<Edge*> InEdges;
    std::unordered_set<Edge*> OutEdges;
  };

  /// This structure represents an edge in FRG, before or after collapsing
   struct Edge{
   public:
    Edge(unsigned I, ExecutionCountType C, DataBytesType D): Id(I), ExecutionCount(C), DataSize(D), Collapsed(false), LoopArc(false) {}
    void connectNodes(Node* From, Node* To) { FromNode = From; ToNode = To; }
    void reconnect(Node* From, Node* To);
    unsigned Id;
    ExecutionCountType ExecutionCount;
    DataBytesType DataSize;
    bool Collapsed;
    bool LoopArc;
    Node* FromNode;
    Node* ToNode;
    // For Collpased Nodes
    std::unordered_set<Entry*> CollapsedEntries;
  };

  /// This structure stores nodes in each basic block and is used to help building FRG
  struct BasicBlockHelperInfo{
    BasicBlockHelperInfo(): RemainBytes(0), FirstNode(NULL), LastNode(NULL) {}
    DataBytesType RemainBytes;
    Node* FirstNode;
    Node* LastNode;
    BasicBlockSetType BackEdgeSet;
  };

  public:
  FieldReferenceGraph(const Function* F) : Func(F), RootNode(NULL) {
    NodeList.clear();
    EdgeList.clear();
    EntryList.clear();
    BBInfoMap.clear();
  }

  ~FieldReferenceGraph() {
    for (auto *N : NodeList)
      delete N;
    for (auto *E : EdgeList)
      delete E;
    for (auto *E : EntryList)
      delete E;
    for (auto &it : BBInfoMap)
      delete it.second;
    NodeList.clear();
    EdgeList.clear();
    EntryList.clear();
    BBInfoMap.clear();
  }

  unsigned getNumNodes() const { return NodeList.size(); }

  Node* getNodeById(unsigned Id) const { assert(Id < NodeList.size()); return NodeList[Id]; }

  /// Functions for building FRG
  /// Creator and getter of helper info for the basic block, useful when connect nodes from different basic blocks
  /// %{
  BasicBlockHelperInfo* createBasicBlockHelperInfo(const BasicBlock* BB);
  BasicBlockHelperInfo* getBasicBlockHelperInfo(const BasicBlock* BB) const;
  /// %}

  /// The two functions are used to create a new node in the graph, unconnected with other nodes, and return the pointer to the Node
  /// %{
  Node* createNewNode(FieldNumType FieldNum, DataBytesType S);
  Node* createNewNode() { return createNewNode(0, 0); }
  /// %}

  /// The two functions are used to connect two nodes in FRG with or without given weight
  /// %{
  void connectNodes(Node* From, Node* To, ExecutionCountType C, DataBytesType D, bool BackEdge = false);
  void connectNodes(Node* From, Node* To) { connectNodes(From, To, 0, 0); }
  /// %}

  /// The getter and setter of entry node in the FRG
  /// %{
  Node* getRootNode() const { return RootNode; }
  void setRootNode(Node* N) { RootNode = N; }
  /// %}

  /// Functions for collapsing FRG
  /// Convert a node to a collapsed entry and add it to Edge
  void collapseNodeToEdge(Node* N, Edge* E);

  /// Copy a collapsed entry to a new edge
  void moveCollapsedEntryToEdge(Entry* Entry, Edge* FromEdge, Edge* ToEdge);

  /// For debug
  void debugPrint(raw_ostream& OS) const;
  void debugPrintCollapsedEntries(raw_ostream& OS, FieldReferenceGraph::Edge* E) const;

 private:
  const Function* Func;
  Node* RootNode;
  std::vector<Node*> NodeList;
  std::vector<Edge*> EdgeList;
  std::vector<Entry*> EntryList;
  std::unordered_map<const BasicBlock*, BasicBlockHelperInfo*> BBInfoMap;
};

typedef std::vector<FieldReferenceGraph::Edge*> EdgeArrayType;
typedef std::unordered_set<FieldReferenceGraph::Node*> NodeSetType;
typedef std::vector<FieldReferenceGraph*> FRGArrayType;

/// This class takes StructFieldAccessInfo and builds FieldReferenceGraph for each function of the struct.
/// It then collapses all FRGs to establish Close Proximity between each pair of fields of the struct.
class CloseProximityBuilder {

 public:
  CloseProximityBuilder(const Module& M, const StructFieldAccessManager* SM, const StructFieldAccessInfo* SI);

  ~CloseProximityBuilder() {
    for (auto* FRG : FRGArray){
      delete FRG;
    }
    FRGArray.clear();
  }

  /// Build FRG for a specified function by reading information from StructInfo
  FieldReferenceGraph* buildFieldReferenceGraph(const Function* F);

  /// Collapse FRG to establish CPG
  void buildCloseProximityRelations();

  /// Print all FRGs for this struct
  void debugPrintFieldReferenceGraph(raw_ostream& OS) const;
  /// Print the CPG of this struct
  void debugPrintCloseProximityGraph(raw_ostream& OS) const;
  /// Print the Gold CPG of this struct
  void debugPrintGoldCPT(raw_ostream& OS) const;

 private:
  const Module& CurrentModule;
  const StructFieldAccessManager* StructManager;
  const StructFieldAccessInfo* StructInfo;
  FieldNumType NumElements;
  /// A array of established FRG, used to organize memory
  FRGArrayType FRGArray;
  /// Close Proximity relation table
  CloseProximityTableType CloseProximityTable;
  /// Golden Close Proximity relation table for verifying CPT correctness
  CloseProximityTableType GoldCPT;

 private:
  /// Calculate memory access data size in Bytes
  DataBytesType getMemAccessDataSize(const Instruction* I) const;

  /// Main function to detect and mark all backedges
  void detectBackEdges(const FieldReferenceGraph* FRG, const Function* F);

  /// Update CPG with a CloseProximity pair
  /// %{
  /// Update a specified CPT with given CP pair
  void updateCPT(FieldNumType Src, FieldNumType Dest, ExecutionCountType C, DataBytesType D, CloseProximityTableType& CPT);

  /// Update CloseProximityTable by calling updateCPT function
  void updateCPG(FieldNumType Src, FieldNumType Dest, ExecutionCountType C, DataBytesType D);

  /// Update GoldCPT by calling updateCPT function
  void updateGoldCPG(FieldNumType Src, FieldNumType Dest, ExecutionCountType C, DataBytesType D);
  /// %}

  /// Functions used for building CP relations with brutal force, only used for debugging
  /// %{
  /// Calculate CP relations between two nodes with edges along a path
  void calculateCPRelation(EdgeArrayType* Path);

  /// Find all paths between two nodes in CPG
  void findPathInFRG(FieldReferenceGraph::Node* Start, FieldReferenceGraph::Node* End, EdgeArrayType* Path, NodeSetType* VisitedNodes);

  /// Calculate CP relations between two nodes
  void calculatePathBetween(FieldReferenceGraph::Node* FromNode, FieldReferenceGraph::Node* ToNode);

  /// Create pairs of all fields in the structs to calculate CP relations with brutal force
  void createFRGPairs(FieldReferenceGraph* FRG, FieldReferenceGraph::Node* Root, EdgeArrayType* Path);

  /// Main function to create golden CPG with brutal force
  void createGoldCloseProximityRelations(FieldReferenceGraph* FRG);
  /// %}

  /// Functions used for building CP relations with collapsing
  /// %{
  /// Recursively update CPG between node From to the subtree of node To
  void updateCPGBetweenNodes(FieldReferenceGraph::Node* From, FieldReferenceGraph::Node* To, FieldReferenceGraph::Edge* Edge, ExecutionCountType C, DataBytesType D, NodeSetType* CheckList);

  /// Call the recursive function updateCPGBetweenNodes() to update CPG between Edge E starting node to subtree of Edge E
  void updateCPGFromNodeToSubtree(FieldReferenceGraph::Edge* E);

  /// Collapse the subtree of Edge Arc into the edge to store the CP relations between the Edge starting node and all the successors of the edge
  bool collapseSuccessor(FieldReferenceGraph* FRG, FieldReferenceGraph::Edge* Arc);

  /// Recursively collapse the FRG until it becomes the root with a collapse edge
  bool collapseRoot(FieldReferenceGraph* FRG, FieldReferenceGraph::Node* Root);

  /// Recursively calculate CP relations on the remaining FRG that are no longer collapsable
  void createCloseProximityRelations(FieldReferenceGraph* FRG, FieldReferenceGraph::Node* Root);

  /// Main function to create CPG by collapsing FRG
  void collapseFieldReferenceGraph(FieldReferenceGraph* FRG);
  /// %}

  /// Compare CPG results after collapsing with golden CPG
  void compareCloseProximityRelations() const;
};

=======
>>>>>>> 988c3da3
} // namespace llvm

#endif<|MERGE_RESOLUTION|>--- conflicted
+++ resolved
@@ -150,10 +150,7 @@
 
   /// Summarizes all CallInst and InvokeInst into function declarations
   void summarizeFunctionCalls();
-<<<<<<< HEAD
-=======
-
->>>>>>> 988c3da3
+
   /// Apply some filters to reduce the number of struct in analysis
   void applyFiltersToStructs();
 
@@ -227,15 +224,9 @@
 /// field analysis. This class is private to StructFieldCacheAnalysis.cpp
 /// and StructFieldAccessInfo.cpp
 class StructFieldAccessInfo {
-<<<<<<< HEAD
- private:
-  // This struct organizes a call on a function with each argument access which
-  // struct field
-=======
 private:
   /// This struct organizes a call on a function with each argument access which
   /// struct field
->>>>>>> 988c3da3
   struct FunctionCallInfo {
     FunctionCallInfo(const Function *F, unsigned ArgNum, FieldNumType FieldNum)
         : FunctionDeclaration(F) {
@@ -311,30 +302,17 @@
   Optional<ProfileCountType> getExecutionCount(const BasicBlock *BB) const {
     return StructManager->getExecutionCount(BB);
   }
-<<<<<<< HEAD
   Optional<ProfileCountType> getExecutionCount(const Instruction *I) const {
-=======
-
-  Optional<ExecutionCountType> getExecutionCount(const Instruction *I) const {
->>>>>>> 988c3da3
     return StructManager->getExecutionCount(I->getParent());
   }
   /// %}
 
-<<<<<<< HEAD
-  /// Summarize call/invoke uses of structs into function definitions
-  void summarizeFunctionCalls();
-
-  /// Calculate total hotness of all struct uses
-  ProfileCountType calculateTotalHotness() const;
-=======
   /// Iterate through all Call/Invoke instructions that accesses a field and
   /// summarize them into the function definitions
   void summarizeFunctionCalls();
 
   /// Calculate total hotness of all load/store field accesses
-  ExecutionCountType calculateTotalHotness() const;
->>>>>>> 988c3da3
+  ProfileCountType calculateTotalHotness() const;
 
   /// Print all instructions that access any struct field
   void debugPrintAllStructAccesses(raw_ostream &OS);
@@ -379,23 +357,6 @@
   /// structure
   std::unordered_map<const Instruction *, unsigned> LoadStoreFieldAccessMap;
 
-<<<<<<< HEAD
-  // A map records all call/invoke instructions accessing which field of the
-  // structure
-  std::unordered_map<const Instruction *, FunctionCallInfo *>
-      CallInstFieldAccessMap;
-
-  // A map records all functions that has calls with field accesses and their
-  // calling patterns
-  std::unordered_map<const Function *, FunctionAccessPattern *>
-      FunctionAccessMap;
-
-  /// A map records all functions that have at least one struct field accesses
-  std::unordered_set<const Function *> FunctionsToAnalyze;
-  // For stat
-  std::vector<unsigned> StatCounts;
-  std::unordered_map<unsigned, unsigned> UnknownOpcodes;
-=======
   /// A map records all call/invoke instructions accessing which field of the
   /// structure
   std::unordered_map<const Instruction *, FunctionCallInfo *>
@@ -405,7 +366,9 @@
   /// calling patterns
   std::unordered_map<const Function *, FunctionAccessPattern *>
       FunctionAccessMap;
->>>>>>> 988c3da3
+
+  /// A map records all functions that have at least one struct field accesses
+  std::unordered_set<const Function *> FunctionsToAnalyze;
 
 private:
   /// Calculate which field of the struct is the GEP pointing to, from
@@ -422,56 +385,6 @@
   /// Record an access pattern in the data structure for a call/invoke
   void addFieldAccessNum(const Instruction *I, const Function *F, unsigned Arg,
                          FieldNumType FieldNum);
-};
-<<<<<<< HEAD
-
-/// This class is inherited from AssemblyAnnotationWriter and used
-/// to print annotated information on IR
-class StructFieldCacheAnalysisAnnotatedWriter
-    : public AssemblyAnnotationWriter {
-public:
-  StructFieldCacheAnalysisAnnotatedWriter(
-      const StructFieldAccessManager *S = NULL)
-      : StructManager(S) {}
-
-  // Override the base class function to print an annotate message after each
-  // basic block
-  virtual void emitBasicBlockEndAnnot(const BasicBlock *BB,
-                                      formatted_raw_ostream &OS) {
-    OS.resetColor();
-    auto count = StructManager->getExecutionCount(BB);
-    if (count.hasValue()) {
-      OS.changeColor(raw_ostream::YELLOW, false, false);
-      OS << "; [prof count = " << count.getValue() << "]\n";
-      OS.resetColor();
-    } else {
-      OS.changeColor(raw_ostream::YELLOW, false, false);
-      OS << "; [prof count not found "
-         << "]\n";
-      OS.resetColor();
-    }
-  }
-
-  virtual void emitInstructionAnnot(const Instruction *I,
-                                    formatted_raw_ostream &OS) {
-    if (StructManager == NULL)
-      return;
-    if (auto pair = StructManager->getFieldAccessOnInstruction(I)) {
-      OS.changeColor(raw_ostream::GREEN, false, false);
-      auto *type = pair.getValue().first;
-      if (type->isLiteral())
-        OS << "; [Field " << pair.getValue().second
-           << " of a literal struct.] ";
-      else
-        OS << "; [Field " << pair.getValue().second << " of struct "
-           << type->getStructName() << "] ";
-    } else {
-      OS.resetColor();
-    }
-  }
-
- private:
-  const StructFieldAccessManager *StructManager;
 };
 
 /// This class implements creation and organization of FieldReferenceGraph
@@ -704,9 +617,6 @@
   /// Compare CPG results after collapsing with golden CPG
   void compareCloseProximityRelations() const;
 };
-
-=======
->>>>>>> 988c3da3
 } // namespace llvm
 
 #endif