--- conflicted
+++ resolved
@@ -512,15 +512,9 @@
 
   /// This structure represents a collapsed entry in collapsed FRG
   struct Entry {
-<<<<<<< HEAD
     Entry(unsigned I, FieldVariableType FV, ExecutionCountType C,
-          DataBytesType D)
+          DistanceInBytesType D)
         : Id(I), FieldVariable(FV), ExecutionCount(C), DataSize(D) {}
-=======
-    Entry(unsigned I, FieldNumType N, ExecutionCountType C,
-          DistanceInBytesType D)
-        : Id(I), FieldNum(N), ExecutionCount(C), DataSize(D) {}
->>>>>>> 23d5f6a7
     unsigned Id;
     FieldVariableType FieldVariable;
     ExecutionCountType ExecutionCount;
@@ -529,24 +523,16 @@
 
   /// This structure represents a general node in FRG
   struct Node {
-<<<<<<< HEAD
-    Node(unsigned I, FieldNumType N, DataBytesType S)
+    Node(unsigned I, FieldNumType N, DistanceInBytesType S)
         : Id(I), FieldVariable(N), Size(S), Visited(false), InSum(0),
           OutSum(0) {}
     Node(unsigned I, ArgNumType N, const ArgFieldMappingArrayArrayType *AFM,
-         ProfileCountType TH, DataBytesType S)
+         ProfileCountType TH, DistanceInBytesType S)
         : Id(I), FieldVariable(N, AFM, TH), Size(S), Visited(false), InSum(0),
           OutSum(0) {}
     unsigned Id;
     FieldVariableType FieldVariable;
-    DataBytesType Size;
-=======
-    Node(unsigned I, FieldNumType N, DistanceInBytesType S)
-        : Id(I), FieldNum(N), Size(S), Visited(false), InSum(0), OutSum(0) {}
-    unsigned Id;
-    FieldNumType FieldNum;
     DistanceInBytesType Size;
->>>>>>> 23d5f6a7
     bool Visited;
     ExecutionCountType InSum;
     ExecutionCountType OutSum;
@@ -628,14 +614,10 @@
   /// The two functions are used to create a new node in the graph, unconnected
   /// with other nodes, and return the pointer to the Node
   /// %{
-<<<<<<< HEAD
-  Node *createNewNode(FieldNumType FieldNum, DataBytesType S);
+  Node *createNewNode(FieldNumType FieldNum, DistanceInBytesType S);
   Node *createNewNode(ArgNumType ArgNum,
                       const ArgFieldMappingArrayArrayType *AFM,
-                      DataBytesType S);
-=======
-  Node *createNewNode(FieldNumType FieldNum, DistanceInBytesType S);
->>>>>>> 23d5f6a7
+                      DistanceInBytesType S);
   Node *createNewNode() { return createNewNode(0, 0); }
   /// %}
 
@@ -748,26 +730,17 @@
 
   /// Update a specified CPT with given CP pair but the field can be a variable
   void updateCPT(const FieldVariableType &Src, const FieldVariableType &Dest,
-                 ExecutionCountType C, DataBytesType D,
+                 ExecutionCountType C, DistanceInBytesType D,
                  CloseProximityTableType &CPT);
 
   /// Update CloseProximityTable by calling updateCPT function
-<<<<<<< HEAD
   void updateCPG(const FieldVariableType &Src, const FieldVariableType &Dest,
-                 ExecutionCountType C, DataBytesType D);
+                 ExecutionCountType C, DistanceInBytesType D);
 
   /// Update GoldCPT by calling updateCPT function
   void updateGoldCPG(const FieldVariableType &Src,
                      const FieldVariableType &Dest, ExecutionCountType C,
-                     DataBytesType D);
-=======
-  void updateCPG(FieldNumType Src, FieldNumType Dest, ExecutionCountType C,
-                 DistanceInBytesType D);
-
-  /// Update GoldCPT by calling updateCPT function
-  void updateGoldCPG(FieldNumType Src, FieldNumType Dest, ExecutionCountType C,
                      DistanceInBytesType D);
->>>>>>> 23d5f6a7
   /// %}
 
   /// Functions used for building CP relations with brutal force, only used for
