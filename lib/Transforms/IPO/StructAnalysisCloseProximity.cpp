// lib/Tranforms/IPO/StructFieldCacheAnalysis.cpp - Performs Cache-Aware
// Structure Analysis-*- C++ -*-===//
//
//                     The LLVM Compiler Infrastructure
//
// This file is distributed under the University of Illinois Open Source
// License. See LICENSE.TXT for details.
//
//===------------------------------------------------------------------------===//
//
// This files implements FieldReferenceGraph and CloseProximityGraph
//
// FieldReferenceGraph implements Field Reference Graph (FRG) that represents
// relationships between two consecutive field accesses. It looks like Control
// Flow Graph (CFG) except that each node represents a field access and each
// edge between nodes represents how frequent the pair happens consecutively and
// how many bytes of other memory accesses are between the pair on average.
//
// CloseProximityBuilder builds Close Proximity (CP) relations of every pair of
// struct fields of this struct type. The CP relations can be obtained by adding
// up all paths between two nodes in FRG with brutal force, which results in
// exponential complexity. Instead, we use an FRG collapsing algorithm to
// collapse FRG and update CP relations in the same time. The collapsing
// algorithm is trying to summarize the CP relations between a nodes with all
// nodes in its subtree into a table stored with node. With collapsing, a tree
// can be reduced to a node with a table, as long as the CP relations between
// nodes in the table is updated. Thus a FRG will eventually be reduced to a
// root nodes with a relation table, or a much smaller tree with a few
// non-collapsed nodes. In either case, the complexity is much smaller than
// exponential that can complete with reasonable amount of time.
//
//===------------------------------------------------------------------------===//

#include "StructFieldCacheAnalysisImpl.h"
#include "llvm/ADT/SmallVector.h"
#include "llvm/Analysis/CFG.h"
#include "llvm/Support/Format.h"

#include <cmath>
#include <queue>

using namespace llvm;

#define DEBUG_PRINT_COUNT(x) (format("%.2f", (x)))
#define DEBUG_PRINT_DIST(x) (format("%.3f", (x)))

static cl::opt<bool> PerformFRGOnly(
    "struct-analysis-FRG-only", cl::init(false), cl::Hidden,
    cl::desc("Stop the analysis after performing FRG generation"));

static cl::opt<bool> PerformCPGCheck(
    "struct-analysis-check-CPG", cl::init(false), cl::Hidden,
    cl::desc("Perform CPG checking algorithm that takes a long time"));

static cl::opt<bool> DisableIgnoreZeroCountNodes(
    "struct-analysis-disable-ignore-zeros", cl::init(false), cl::Hidden,
    cl::desc("Ignore zero-count nodes in FRG generation"));

// Utility functions
// Function used to update (count, distance) pair by taking a weighted average
// of the Result and Source and save result to Result. Used when updating
// CPG or updating an edge weight
static void updatePairByMerging(ExecutionCountType &ResultCount,
                                DataBytesType &ResultDistance,
                                ExecutionCountType SourceCount,
                                DataBytesType SourceDistance) {
  if (SourceCount + ResultCount != 0)
    ResultDistance =
        (SourceCount * SourceDistance + ResultCount * ResultDistance) /
        (SourceCount + ResultCount);
  else
    ResultDistance = 0;
  ResultCount += SourceCount;
}

// Function used to update (count, distance) pair. distance is updated by
// directly adding ResultDistance and SourceDistance. count is updated by
// taking minimum of a portion of ResultCount and a portion of SourceCount
// Used when calculating edge weight along a path, especially when nodes
// have multiple in and out edges
static void updatePairByConnecting(ExecutionCountType &ResultCount,
                                   double OutRatio,
                                   DataBytesType &ResultDistance,
                                   ExecutionCountType SourceCount,
                                   double InRatio,
                                   DataBytesType SourceDistance) {
  assert(InRatio <= 1 && OutRatio <= 1);
  ResultCount = std::min(ResultCount * OutRatio, SourceCount * InRatio);
  ResultDistance += SourceDistance;
}

// Functions for FieldReferenceGraph
// Reconnect two nodes with the current Edge when collapsing FRG.
// There are three possible results after this function.
// Case #1. If the reconnection happens from a node to itself, no reconnection
//    happens because we don't care a CP relations between a field with itself.
// Case #2. If the reconnection happends between two nodes that already have
//    a connection, no new edge is added. Instead, remove the existing edge
//    after merging the weights onto the Edge and use Edge to connect the two
//    nodes.
// Case #3. Otherwise, connect the two nodes with current Edge without changing
//    its weights
void FieldReferenceGraph::Edge::reconnect(FieldReferenceGraph::Node *From,
                                          FieldReferenceGraph::Node *To) {
  DEBUG_WITH_TYPE(DEBUG_TYPE_CPG,
                  dbgs() << "Reconnect edge: (" << FromNode->Id << ","
                         << ToNode->Id << ") to (" << From->Id << "," << To->Id
                         << ") with " << DEBUG_PRINT_COUNT(ExecutionCount)
                         << " and " << DEBUG_PRINT_DIST(DataSize) << "\n");
  // Case #1
  if (From == To) {
    DEBUG_WITH_TYPE(DEBUG_TYPE_CPG, dbgs() << "Reconnection results in a node "
                                              "pointing to itself, remove this "
                                              "edge\n");
    FromNode->OutEdges.erase(this);
    ToNode->InEdges.erase(this);
    FromNode = NULL;
    ToNode = NULL;
    return;
  }
  assert(From != FromNode || To != ToNode); // Assume never reconnect two nodes
                                            // already connected with this Edge
  Edge *ExistEdge = NULL;
  for (auto *E : From->OutEdges) {
    if (E->ToNode == To)
      ExistEdge = E;
  }
  // Case #2
  if (ExistEdge) {
    assert(To->InEdges.find(ExistEdge) != To->InEdges.end());
    DEBUG_WITH_TYPE(DEBUG_TYPE_CPG,
                    dbgs() << "Node " << From->Id << " and Node " << To->Id
                           << " already have an edge with "
                           << DEBUG_PRINT_COUNT(ExistEdge->ExecutionCount)
                           << " and " << DEBUG_PRINT_DIST(ExistEdge->DataSize)
                           << "\n");
    // Reconnect edge to two nodes that have connection, weights need to be
    // adjusted
    updatePairByMerging(ExecutionCount, DataSize, ExistEdge->ExecutionCount,
                        ExistEdge->DataSize);
    From->OutEdges.erase(ExistEdge);
    To->InEdges.erase(ExistEdge);
  }
  // Case #3
  if (From != FromNode)
    FromNode->OutEdges.erase(this);
  if (To != ToNode)
    ToNode->InEdges.erase(this);
  From->OutEdges.insert(this);
  To->InEdges.insert(this);
  FromNode = From;
  ToNode = To;
  DEBUG_WITH_TYPE(DEBUG_TYPE_CPG,
                  dbgs() << "After reconnection: (" << FromNode->Id << ","
                         << ToNode->Id << ") with "
                         << DEBUG_PRINT_COUNT(ExecutionCount) << " and "
                         << DEBUG_PRINT_DIST(DataSize) << "\n");
}

FieldReferenceGraph::BasicBlockHelperInfo *
FieldReferenceGraph::createBasicBlockHelperInfo(const BasicBlock *BB) {
  assert(BBInfoMap.find(BB) == BBInfoMap.end());
  auto *ret = BBInfoMap[BB] = new BasicBlockHelperInfo;
  return ret;
}

FieldReferenceGraph::BasicBlockHelperInfo *
FieldReferenceGraph::getBasicBlockHelperInfo(const BasicBlock *BB) const {
  auto it = BBInfoMap.find(BB);
  assert(it != BBInfoMap.end());
  return it->second;
}

FieldReferenceGraph::Node *
FieldReferenceGraph::createNewNode(FieldNumType FieldNum, DataBytesType S) {
  DEBUG_WITH_TYPE(DEBUG_TYPE_FRG, dbgs() << "Create Node #" << NodeList.size()
                                         << " for field " << FieldNum << "\n");
  auto *Node = new FieldReferenceGraph::Node(NodeList.size(), FieldNum, S);
  // Use NodeList to collect all allocated Nodes. Will be deallocated in
  // destructor to avoid memory leak
  NodeList.push_back(Node);
  return Node;
}

// Connect two nodes by creating an Edge between them and set the weight to
// be (C, D). The only tricky case is when the two nodes are already connected
// by another edge, instead of creating a new edge, we update its weight.
void FieldReferenceGraph::connectNodes(FieldReferenceGraph::Node *From,
                                       FieldReferenceGraph::Node *To,
                                       ExecutionCountType C, DataBytesType D,
                                       bool BackEdge) {
  if (From == To) {
    // Don't connect a node back to itself to avoid a node never be able to
    // collapse
    return;
  }
  // Try to find existing edge between From and To
  Edge *ExistEdge = NULL;
  for (auto *E : From->OutEdges) {
    if (E->ToNode == To)
      ExistEdge = E;
  }
  if (ExistEdge) {
    // If there's already an edge between the two nodes, only increase count and
    // distance but not create a new edge
    DEBUG_WITH_TYPE(
        DEBUG_TYPE_FRG,
        dbgs() << "Connect two nodes that already have a connection\n");
    assert(BackEdge == ExistEdge->LoopArc);
    updatePairByMerging(ExistEdge->ExecutionCount, ExistEdge->DataSize, C, D);
    From->OutSum += C;
    To->InSum += C;
    return;
  }
  auto *Edge = new FieldReferenceGraph::Edge(EdgeList.size(), C, D);
  EdgeList.push_back(Edge);
  Edge->connectNodes(From, To);
  From->OutEdges.insert(Edge);
  To->InEdges.insert(Edge);
  From->OutSum += C;
  To->InSum += C;
  if (BackEdge)
    Edge->LoopArc = true;
}

// Collapse information of a Node to an Edge as a collapsed Entry
void FieldReferenceGraph::collapseNodeToEdge(FieldReferenceGraph::Node *N,
                                             FieldReferenceGraph::Edge *E) {
  assert(E->Collapsed == false);
  E->Collapsed = true;
  if (N->FieldNum == 0)
    return;
  auto *Entry = new FieldReferenceGraph::Entry(EntryList.size(), N->FieldNum,
                                               E->ExecutionCount, E->DataSize);
  E->CollapsedEntries.insert(Entry);
  EntryList.push_back(Entry);
}

// Copy collapsed Entry from one Edge to another
void FieldReferenceGraph::moveCollapsedEntryToEdge(
    FieldReferenceGraph::Entry *Entry, FieldReferenceGraph::Edge *FromEdge,
    FieldReferenceGraph::Edge *ToEdge) {
  assert(FromEdge->Collapsed);
  ToEdge->CollapsedEntries.insert(Entry);
}

// Debug only. Print FRG to a specified output stream in the order of BFS.
// The format of each node in output is like:
// Node 0 accesses 1 and has 2.0 out sum and 2.0 in sum connect with
// { Node 1 (1.0, 0.0), Node 2 (1.0, 4.0) B}.
// Here "B" denotes the edge is a back edge
void FieldReferenceGraph::debugPrint(raw_ostream &OS) const {
  assert(RootNode);
  std::queue<Node *> ExamineList; // List of Nodes to print
  NodeSetType ExaminedSet; // Set of Nodes popped from list to avoid duplicate
  ExamineList.push(RootNode);
  OS << "Field Reference Graph for function: " << Func->getName() << "\n";
  while (!ExamineList.empty()) {
    auto *Node = ExamineList.front();
    ExamineList.pop();
    if (ExaminedSet.find(Node) != ExaminedSet.end())
      continue;
    ExaminedSet.insert(Node);
    OS << "Node " << Node->Id << " accesses " << Node->FieldNum << " and has "
       << DEBUG_PRINT_COUNT(Node->OutSum) << " out sum and "
       << DEBUG_PRINT_COUNT(Node->InSum) << " in sum: ";
    OS << "connect with {";
    for (auto *Edge : Node->OutEdges) {
      OS << " Node " << Edge->ToNode->Id << " ("
         << DEBUG_PRINT_COUNT(Edge->ExecutionCount) << ","
         << DEBUG_PRINT_DIST(Edge->DataSize) << ") "
         << (Edge->LoopArc ? "B" : "") << " ";
      ExamineList.push(Edge->ToNode);
    }
    OS << "}\n";
  }
}

// Debug only. Print collapsed entries on each Edge.
// The output format of each entry is like:
// Collapsed entry for edge: (0, 1)
// Collapsed entry 0 field num: 1, count: 1.0, distance: 4.0
void FieldReferenceGraph::debugPrintCollapsedEntries(
    raw_ostream &OS, FieldReferenceGraph::Edge *E) const {
  OS << "Collapsed entry for edge: (" << E->FromNode->Id << "," << E->ToNode->Id
     << ")\n";
  for (auto *CE : E->CollapsedEntries) {
    OS << "Collapsed entry " << CE->Id << " field num: " << CE->FieldNum
       << ", count: " << DEBUG_PRINT_COUNT(CE->ExecutionCount)
       << ", distance: " << DEBUG_PRINT_DIST(CE->DataSize) << "\n";
  }
}

// Functions for CloseProximityBuilder
// Constructor of CloseProximityBuilder. Mainly used to initialize
// two CP tables: CloseProximityTable and GoldCPT
CloseProximityBuilder::CloseProximityBuilder(const Module &M,
                                             const StructFieldAccessManager *SM,
                                             const StructFieldAccessInfo *SI)
    : CurrentModule(M), StructManager(SM), StructInfo(SI) {
  assert(StructInfo);
  NumElements = StructInfo->getNumElements();
  FRGArray.clear();
  CloseProximityTable.resize(NumElements);
  for (unsigned i = 0; i < NumElements; i++) {
    CloseProximityTable[i].resize(NumElements);
    for (unsigned j = 0; j < NumElements; j++) {
      CloseProximityTable[i][j] = std::make_pair(0, 0);
    }
  }
  if (PerformCPGCheck) {
    GoldCPT.resize(NumElements);
    for (unsigned i = 0; i < NumElements; i++) {
      GoldCPT[i].resize(NumElements);
      for (unsigned j = 0; j < NumElements; j++) {
        GoldCPT[i][j] = std::make_pair(0, 0);
      }
    }
  }
}

// Get the size of the data accessed by this load/store instruction.
// Return number of bytes accessed by this instruction
DataBytesType
CloseProximityBuilder::getMemAccessDataSize(const Instruction *I) const {
  assert(I->getOpcode() == Instruction::Load ||
         I->getOpcode() == Instruction::Store);
  Type *type;
  if (I->getOpcode() == Instruction::Load)
    type = I->getType();
  else
    type = I->getOperand(0)->getType();
  assert(type->isSized());
  return CurrentModule.getDataLayout().getTypeSizeInBits(type) / 8;
}

// A wrapper function to find all backedges on CFG. It wraps a call to
// function FindFunctionBackedges() in CFG.h to find all backeges and record
// backeges in the each BasicBlockHelperInfo of the BB
void CloseProximityBuilder::detectBackEdges(const FieldReferenceGraph *FRG,
                                            const Function *F) {
  SmallVector<std::pair<const BasicBlock *, const BasicBlock *>, 32> BackEdges;
  FindFunctionBackedges(*F, BackEdges);
  for (auto it = BackEdges.begin(); it != BackEdges.end(); it++) {
    auto *BBI = FRG->getBasicBlockHelperInfo(it->first);
    BBI->BackEdgeSet.insert(it->second);
  }
}

// Main function to build Field Reference Graph (FRG) and returns its pointer
// The function consists of three parts.
// 1. Build sub-FRG for each basic block. In this part, find all consecutive
//    load/store field accesses in the basic block and connect each other with
//    the execution count of the basic block and the distance in number of bytes
//    of normal load/store instructions between them.
//    There are two special cases: 1) if there's no memory accesses in the
//    basic block, create a dummy node; 2) if the first load/store is not on
//    any field, create a dummy node.
// 2. Find all backedges and record them in each BasicBlockHelperInfo
// 3. Build FRG by connecting all sub-FRGs. In this part, the connection is
//    based on the branches connecting BBs in CFG. The count is taken by the
//    minimum of branch probability and the execution count of following BB/
//    The distance is the remaining bytes in each previous BB, i.e. number of
//    bytes accessed after the last node.
FieldReferenceGraph *
CloseProximityBuilder::buildFieldReferenceGraph(const Function *F) {
  DEBUG_WITH_TYPE(DEBUG_TYPE_FRG, dbgs() << "Create a new empty FRG\n");
  auto *FRG = new FieldReferenceGraph(F);
  FRGArray.push_back(FRG);
  // Create and connect node inside each basic block
  for (auto &BB : *F) {
    DEBUG_WITH_TYPE(DEBUG_TYPE_FRG,
                    dbgs() << "Build partial FRG for BB: " << BB << "\n");
    auto *BBI = FRG->createBasicBlockHelperInfo(&BB);
    for (auto &I : BB) {
      if (auto FieldNum = StructInfo->getAccessFieldNum(&I)) {
        // Case that I is a struct access
        DEBUG_WITH_TYPE(DEBUG_TYPE_FRG, dbgs()
                                            << "Found an instruction " << I
                                            << " is a struct access on field ["
                                            << FieldNum.getValue() << "]\n");
        auto *NewNode =
            FRG->createNewNode(FieldNum.getValue(), getMemAccessDataSize(&I));
        if (BBI->LastNode) {
          // If there's already a node created in the BB, connect the current
          // node with previous one
          DEBUG_WITH_TYPE(DEBUG_TYPE_FRG,
                          dbgs() << "Previous nodes found in the BB\n");
          auto C = 0;
          if (auto ExCnt = StructInfo->getExecutionCount(&I))
            C = ExCnt.getValue();
          auto D = BBI->RemainBytes;
          FRG->connectNodes(BBI->LastNode, NewNode, C, D);
          BBI->RemainBytes = 0;
          DEBUG_WITH_TYPE(
              DEBUG_TYPE_FRG,
              dbgs() << "Connect new node with previous node in the BB: Field ["
                     << BBI->LastNode->FieldNum << "] to ["
                     << FieldNum.getValue() << "] with count: " << C
                     << " and data " << D << " bytes \n");
          BBI->LastNode = NewNode;
        } else {
          // If there's no previous node, update BBI info
          DEBUG_WITH_TYPE(
              DEBUG_TYPE_FRG,
              dbgs() << "No previous node found. It is the first node\n");
          BBI->FirstNode = BBI->LastNode = NewNode;
        }
      } else {
        // Case that I is not struct access but a memory access
        if (I.getOpcode() == Instruction::Load ||
            I.getOpcode() == Instruction::Store) {
          DEBUG_WITH_TYPE(DEBUG_TYPE_FRG,
                          dbgs()
                              << "Found an instruction " << I
                              << " is not a struct access but a load/store.\n");
          if (BBI->LastNode == NULL) {
            // Create a dummy node for the first non-struct memory access
            DEBUG_WITH_TYPE(
                DEBUG_TYPE_FRG,
                dbgs() << "Create a dummy node as the first node in the BB.\n");
            BBI->FirstNode = BBI->LastNode = FRG->createNewNode();
          } else {
            // Record the bytes accessed, used to calculate distance
            BBI->RemainBytes += getMemAccessDataSize(&I);
            DEBUG_WITH_TYPE(DEBUG_TYPE_FRG,
                            dbgs() << "Increment remaining data size to "
                                   << BBI->RemainBytes << "\n");
          }
        }
      }
    }
    if (BBI->LastNode == NULL) {
      // If all instructions are examined and the BB doesn't have any memory
      // accesses, create a dummy node
      assert(BBI->FirstNode == NULL);
      DEBUG_WITH_TYPE(
          DEBUG_TYPE_FRG,
          dbgs()
              << "Create a dummy node as BB does not have memory accesses\n");
      BBI->FirstNode = BBI->LastNode = FRG->createNewNode();
    }
  }
  // Before connect nodes, need to mark all back edges first
  detectBackEdges(FRG, F);
  // Connect nodes between different basic blocks
  for (auto &BB : *F) {
    auto *BBI = FRG->getBasicBlockHelperInfo(&BB);
    auto *Term = BB.getTerminator();
    // Check all the connections from BB in CFG
    for (const auto *SB : Term->successors()) {
      auto *SBI = FRG->getBasicBlockHelperInfo(SB);
      ExecutionCountType C = 0;
      auto BBCount = StructInfo->getExecutionCount(&BB);
      auto SBCount = StructInfo->getExecutionCount(SB);
      if (BBCount.hasValue() && SBCount.hasValue()) {
        // Take probability of the branch
        auto Prob = StructManager->getBranchProbability(&BB, SB);
        assert(Prob.hasValue());
        C = std::min(BBCount.getValue() * Prob.getValue(),
                     SBCount.getValue() * 1.0);
      }
      if (!DisableIgnoreZeroCountNodes && C < 1e-3)
        continue;
      auto D = BBI->RemainBytes; // Use size of remaining data in BB
      auto isBackEdge = (BBI->BackEdgeSet.find(SB) != BBI->BackEdgeSet.end());
      FRG->connectNodes(BBI->LastNode, SBI->FirstNode, C, D, isBackEdge);
    }
  }
  assert(StructInfo->getExecutionCount(&F->getEntryBlock()));
  auto *BBI = FRG->getBasicBlockHelperInfo(&F->getEntryBlock());
  FRG->setRootNode(BBI->FirstNode);
<<<<<<< HEAD
  DEBUG_WITH_TYPE(DEBUG_TYPE_FRG, dbgs() << "---------- FRG for function " << F->getName() << "----------------\n");
  DEBUG_WITH_TYPE(DEBUG_TYPE_FRG, FRG->debugPrint(dbgs()));
  DEBUG_WITH_TYPE(DEBUG_TYPE_FRG, dbgs() << "------------------------------------------------------------------------\n");
=======
  DEBUG(dbgs() << "---------- FRG for function " << F->getName()
               << "----------------\n");
  DEBUG(FRG->debugPrint(dbgs()));
  DEBUG(dbgs() << "------------------------------------------------------------"
                  "------------\n");
>>>>>>> 45030d52
  return FRG;
}

// Core function to update a cell in CPT.
// In this function, a CPT can be either CloseProximityTable (real CP relations)
// or GoldCPT (used for result validation). A cell in CPT represents CP
// relations between two fields and consists of a pair of numbers: count and
// distance. When updating a cell, call updatePairByMerging().
void CloseProximityBuilder::updateCPT(FieldNumType Src, FieldNumType Dest,
                                      ExecutionCountType C, DataBytesType D,
                                      CloseProximityTableType &CPT) {
  assert(Src <= NumElements && Dest <= NumElements);
  if (Src == 0 || Dest == 0 || C < 1e-3 || Src == Dest)
    // Give up update if from or to a dummy node, or if the count is zero
    return;
  assert(!std::isnan(C));
  if (Src != 0 && Dest != 0) {
    if (Src > Dest) {
      std::swap(Src, Dest);
    }

    DEBUG_WITH_TYPE(
        DEBUG_TYPE_CPG,
        dbgs() << " Before update: "
               << "(" << DEBUG_PRINT_COUNT(CPT[Src - 1][Dest - 1].first) << ","
               << DEBUG_PRINT_DIST(CPT[Src - 1][Dest - 1].second) << ")\n");
    assert(CPT[Src - 1][Dest - 1].first + C != 0);
    updatePairByMerging(CPT[Src - 1][Dest - 1].first,
                        CPT[Src - 1][Dest - 1].second, C, D);
    if (std::isnan(CPT[Src - 1][Dest - 1].first) ||
        std::isnan(CPT[Src - 1][Dest - 1].second)) {
      errs() << "Update CPG between " << Src << " and " << Dest
             << " with count " << DEBUG_PRINT_COUNT(C) << " and distance "
             << DEBUG_PRINT_DIST(D) << "\n";
    }
    DEBUG_WITH_TYPE(
        DEBUG_TYPE_CPG,
        dbgs() << " After update: "
               << "(" << DEBUG_PRINT_COUNT(CPT[Src - 1][Dest - 1].first) << ","
               << DEBUG_PRINT_DIST(CPT[Src - 1][Dest - 1].second) << ")\n");
  }
}

// Wrapper function to update a cell in CloseProximityTable
void CloseProximityBuilder::updateCPG(FieldNumType Src, FieldNumType Dest,
                                      ExecutionCountType C, DataBytesType D) {
  DEBUG_WITH_TYPE(DEBUG_TYPE_CPG,
                  dbgs() << "Will update CPG between " << Src << " and " << Dest
                         << " with count " << DEBUG_PRINT_COUNT(C)
                         << " and distance " << DEBUG_PRINT_DIST(D) << ":\n");
  updateCPT(Src, Dest, C, D, CloseProximityTable);
}

// Wrapper function to update a cell in GoldCPT
void CloseProximityBuilder::updateGoldCPG(FieldNumType Src, FieldNumType Dest,
                                          ExecutionCountType C,
                                          DataBytesType D) {
  DEBUG_WITH_TYPE(DEBUG_TYPE_CPG,
                  dbgs() << "Will update Gold CPG between " << Src << " and "
                         << Dest << " with count " << DEBUG_PRINT_COUNT(C)
                         << " and distance " << DEBUG_PRINT_DIST(D) << ":\n");
  updateCPT(Src, Dest, C, D, GoldCPT);
}

// Core code to update CP relations along a path from Node From in its subtree
// Node To is a node on its subtree and the path ends at either a leaf node or
// a back edge to a node on the path. Every pair of (From, To) on the path will
// be updated. Edge Arc is used to keep record of the current Edge on the path
// to be calculated.
// There are possible two ways to calculate:
// 1. If the next Edge on the path is a collapsed Edge, the path ends here and
//    update CP relations between Node From and all collapsed entries on the
//    Edge. When updating, make sure to take only a portion of the count on the
//    collapsed entry when the collapsed Edge is one of the incoming edge of the
//    node.
// 2. If the next Edge is not collapsed, update CP relation between From and To
//    and move on to the destination node of the Edge. When moving on,
//    considering the current node might have multiple exits, take a portion of
//    the weight is important to ensure correctness. Call
//    updatePairByConnecting() to only take a portion count when recursively
//    calling the function.
// The following example shows overall guidance to guarantee correctness
// when updating counts: When updating CP relations between A and D,
//
//       Count1      Count5     Count8
//    A --------- B -------- C -------- D
// Suppose A has two outgoing edges: Count1 and Count2, B has two incoming
// edges: Count1 and Count3 and two outgoing edges: Count4 and Count5. C has two
// incoming edges: Count5 and Count6 and two outgoing edges: Count7 and Count8.
// D has two incoming edges: Count9 and Count8. In this case, when we update A
// and D from the order of A->B->C->D, the result of count should be: (Order 1)
//                    Count5                    Count8
// min { Count1 * -------------- , Count5 * --------------- , Count8 }
//                Count4+Count5              Count7+Count8
//
// Meanwhile, when we updating A and from the order of D->C->B->A, we need to
// make sure the results are the same, so the result should be: (Order 2)
//                            Count5                    Count1
// min { Count8, Count8 * -------------- , Count5 * --------------- }
//                         Count5+Count6              Count1+Count3
//
// The results are the same if Node B and C has the same incoming and outgoing
// counts: Count4+Count5=Count1+Count3 and Count5+Count6=Count7+Count8.
//
// When updating CP relation along a path, it's Order 1. When collapsing a node
// to its predecessor edge, it's Order 2. Thus this function is a combination of
// Order 1 and 2 so we need to make sure the counts are correct when connecting
// them.
void CloseProximityBuilder::updateCPGBetweenNodes(
    FieldReferenceGraph::Node *From, FieldReferenceGraph::Node *To,
    FieldReferenceGraph::Edge *Arc, ExecutionCountType C, DataBytesType D,
    NodeSetType *CheckList) {
  if (To == NULL || To == From || CheckList->find(To) != CheckList->end())
    return;
  DEBUG_WITH_TYPE(DEBUG_TYPE_CPG, dbgs() << "Update CPG from " << From->Id
                                         << " to " << To->Id << " with "
                                         << DEBUG_PRINT_COUNT(C) << " and "
                                         << DEBUG_PRINT_DIST(D) << "\n");
  assert(!std::isnan(C));
  updateCPG(From->FieldNum, To->FieldNum, C, D);
  CheckList->insert(To);
  for (auto *E : To->OutEdges) {
    if (E->ToNode == From)
      continue;
    if (E->Collapsed) {
      DEBUG_WITH_TYPE(DEBUG_TYPE_CPG, dbgs() << "Update CPG from " << From->Id
                                             << " to collapsed subtree edge ("
                                             << E->FromNode->Id << ","
                                             << E->ToNode->Id << ") with ratio "
                                             << E->ExecutionCount / To->OutSum
                                             << "\n");
      for (auto *Entry : E->CollapsedEntries) {
        auto ExCnt = C;
        auto Dist = D;
        assert(To->InSum > 0);
        updatePairByConnecting(
            ExCnt, E->ExecutionCount / To->OutSum, Dist, Entry->ExecutionCount,
            Arc->ExecutionCount / To->InSum, To->Size + Entry->DataSize);
        assert(!std::isnan(ExCnt));
        updateCPG(From->FieldNum, Entry->FieldNum, ExCnt, Dist);
      }
    } else {
      DEBUG_WITH_TYPE(DEBUG_TYPE_CPG, dbgs() << "Found non-collapsed successor "
                                             << E->ToNode->Id << "\n");
      auto ExCnt = C;
      auto Dist = D;
      assert(To->OutSum > 0);
      updatePairByConnecting(ExCnt, E->ExecutionCount / To->OutSum, Dist, ExCnt,
                             1.0, To->Size + E->DataSize);
      if (ExCnt > 1e-3)
        updateCPGBetweenNodes(From, E->ToNode, E, ExCnt, Dist, CheckList);
    }
  }
  CheckList->erase(To);
}

// Main function to update a node to its subtree. It's a wrapper function to
// call the updateCPGBetweenNodes() function recursively. The function is used
// when disconnecting an edge in collapsing FRG
void CloseProximityBuilder::updateCPGFromNodeToSubtree(
    FieldReferenceGraph::Edge *E) {
  if (E->FromNode->FieldNum == 0 || E->ExecutionCount <= 1e-3)
    return;
  DEBUG_WITH_TYPE(DEBUG_TYPE_CPG, dbgs() << "Update CPG from "
                                         << E->FromNode->Id << " to subtree "
                                         << E->ToNode->Id << "\n");
  NodeSetType CheckList;
  updateCPGBetweenNodes(E->FromNode, E->ToNode, E, E->ExecutionCount,
                        E->DataSize, &CheckList);
}

// Core function to collapse FRG. Edge Arc is the edge that is going to be
// collapsed, i.e. only has one predecessor. Collapse this Edge means to add
// the direct successor of this Edge (Arc->ToNode) to the collapesd entries
// of this edge. If the node has outgoing edges, which should be a common case,
// there are two possible solutions depending on if the edge is collapsed:
// 1. If the outgoing edge is collapsed, i.e. it connects to a transformed leaf
//    node, we only need to update CP relations between the source Node and all
//    the collapsed entries and also move those collapsed entries to the Edge
//    Arc. Before update CP relations or move collapsed entries, we need to
//    recalculate the count in the entry according to the Order 2 above (see
//    comments before updateCPGBetweenNodes() ).
// 2. If the outgoing edge is not collapsed, we need to move the subtree to the
//    source Node (Arc->FromNode), because the node Arc->ToNode is going to be
//    collapsed and "disappeared". This disconnection needs to call
//    updateCPGFromNodeToSubtree() to make sure we don't lose any information
//    and the reconnection needs to call Edge::reconnect() to update weights.
bool CloseProximityBuilder::collapseSuccessor(FieldReferenceGraph *FRG,
                                              FieldReferenceGraph::Edge *Arc) {
  bool Ret = false;
  DEBUG_WITH_TYPE(DEBUG_TYPE_CPG, dbgs() << "Collapse successor Edge ("
                                         << Arc->FromNode->Id << ","
                                         << Arc->ToNode->Id << ")\n");
  assert(!std::isnan(Arc->ExecutionCount));
  updateCPG(Arc->FromNode->FieldNum, Arc->ToNode->FieldNum, Arc->ExecutionCount,
            Arc->DataSize);
  FRG->collapseNodeToEdge(Arc->ToNode, Arc);
  auto Edges = Arc->ToNode->OutEdges;
  assert(Arc->ToNode->InSum > 0);
  auto Ratio = Arc->ExecutionCount / Arc->ToNode->InSum;
  for (auto *E : Edges) {
    assert(E->FromNode == Arc->ToNode);
    DEBUG_WITH_TYPE(DEBUG_TYPE_CPG, dbgs() << "Check edge: (" << E->FromNode->Id
                                           << "," << E->ToNode->Id << ")\n");
    if (E->Collapsed) {
      for (auto *Entry : E->CollapsedEntries) {
        DEBUG_WITH_TYPE(DEBUG_TYPE_CPG,
                        dbgs() << "Move collapsed entry " << Entry->Id
                               << " from edge: (" << E->FromNode->Id << ","
                               << E->ToNode->Id << ") to (" << Arc->FromNode->Id
                               << "," << Arc->ToNode->Id << ") with a ratio of "
                               << format("%.3f", Ratio) << "\n");
        Entry->ExecutionCount =
            std::min(Entry->ExecutionCount * Ratio, Arc->ExecutionCount);
        Entry->DataSize += Arc->DataSize + Arc->ToNode->Size;
        assert(!std::isnan(Entry->ExecutionCount));
        updateCPG(Arc->FromNode->FieldNum, Entry->FieldNum,
                  Entry->ExecutionCount, Entry->DataSize);
        FRG->moveCollapsedEntryToEdge(Entry, E, Arc);
      }
    } else {
      updateCPGFromNodeToSubtree(E);
      E->ExecutionCount =
          std::min(Arc->ExecutionCount, E->ExecutionCount * Ratio);
      E->DataSize += Arc->DataSize + Arc->ToNode->Size;
      E->reconnect(Arc->FromNode, E->ToNode);
      Ret = true;
      if (Arc->ToNode->OutEdges.size() == 0)
        break;
    }
  }
  DEBUG_WITH_TYPE(DEBUG_TYPE_CPG, FRG->debugPrint(dbgs()));
  DEBUG_WITH_TYPE(DEBUG_TYPE_CPG, FRG->debugPrintCollapsedEntries(dbgs(), Arc));
  return Ret;
}

// Main function to collapse FRG and update CloseProximityTable.
// The function provides an order of examinations on the FRG: we make sure
// all the successors are examined before a node is examined (first for-loop
// in the while-loop) and if any of the successors are restructured, instead
// of going up, we re-examine the successors, which is also guarantee that
// when trying to collapsing a node, all of its successors are either collapsed
// or proved to be not collapsable.
bool CloseProximityBuilder::collapseRoot(FieldReferenceGraph *FRG,
                                         FieldReferenceGraph::Node *Root) {
  DEBUG_WITH_TYPE(DEBUG_TYPE_CPG,
                  dbgs() << "Collapse Node " << Root->Id << " as root\n");
  bool change = true;
  bool SubtreeChange = false;
  while (change) {
    change = false;
    for (auto *E : Root->OutEdges) {
      if (!E->LoopArc)
        change |= collapseRoot(FRG, E->ToNode);
    }
    for (auto *E : Root->OutEdges) {
      DEBUG_WITH_TYPE(DEBUG_TYPE_CPG, dbgs() << "Check out edge: ("
                                             << E->FromNode->Id << ","
                                             << E->ToNode->Id << "): ");
      if (E->LoopArc) {
        DEBUG_WITH_TYPE(DEBUG_TYPE_CPG, dbgs() << "It is a loop arc\n");
      } else if (E->ToNode->InEdges.size() == 1 && !E->Collapsed) {
        // if SUCC can be collapsed, i.e. only has one predecessor
        DEBUG_WITH_TYPE(DEBUG_TYPE_CPG,
                        dbgs() << "Found a successor can be collapsed\n");
        if (collapseSuccessor(FRG, E)) {
          SubtreeChange = true;
          change = true;
        }
      } else {
        DEBUG_WITH_TYPE(
            DEBUG_TYPE_CPG,
            dbgs() << "Successor cannot collapse and not a loop arc\n");
      }
    }
    if (change)
      DEBUG_WITH_TYPE(DEBUG_TYPE_CPG,
                      dbgs() << "Subtree changes, need to collapse again\n");
  }
  return SubtreeChange;
}

// Function to create CP relations on a collapsed FRG. If an FRG is not not
// collapsed to a single Root node, we need to use this function to find all
// the non-collapsed nodes from bottom to up (first for-loop) and use brutal
// force to build CP relations between the node and its subtree (second
// for-loop).
void CloseProximityBuilder::createCloseProximityRelations(
    FieldReferenceGraph *FRG, FieldReferenceGraph::Node *Root) {
  DEBUG_WITH_TYPE(DEBUG_TYPE_CPG,
                  dbgs() << "Finalize Node " << Root->Id << " as root\n");
  // Traverse the remaining FRG and calculate CP relations from bottom of the
  // FRG
  for (auto *E : Root->OutEdges) {
    if (!E->LoopArc && !E->Collapsed && !E->ToNode->Visited)
      createCloseProximityRelations(FRG, E->ToNode);
  }
  // Calculate CP relations between each node and its non-collapsed successors
  DEBUG_WITH_TYPE(DEBUG_TYPE_CPG, dbgs() << "Calculate CP-relations with Node "
                                         << Root->Id << " as root\n");
  for (auto *E : Root->OutEdges) {
    if (!E->Collapsed) {
      DEBUG_WITH_TYPE(DEBUG_TYPE_CPG, dbgs() << "Found a non-collapsed edge: ("
                                             << E->FromNode->Id << ","
                                             << E->ToNode->Id << ")\n");
      updateCPGFromNodeToSubtree(E);
    }
  }
  Root->Visited = true;
}

// Main function to collpase FRG and create CP relations. First call
// collapseRoot() to collapse FRG and if there's an outgoing edge of Root is
// not collapsed, call createCloseProximityRelations() to build CP relations
// with brutal force.
void CloseProximityBuilder::collapseFieldReferenceGraph(
    FieldReferenceGraph *FRG) {
  auto *Root = FRG->getRootNode();
  collapseRoot(FRG, Root);
  // If the FRG is not collapsed to a single node, need calculate CP relations
  // of remaining nodes with brutal force
  auto AllCollapsed = true;
  for (auto *E : Root->OutEdges) {
    if (!E->Collapsed)
      AllCollapsed = false;
  }
  // FIXME: Use this assertion to detect if this happens.
  if (AllCollapsed)
    return;
  createCloseProximityRelations(FRG, Root);
}

// Functions for building CPG with brutal force, only used for debugging
// (Debug Only) Function to calculate CP relations between the first node
// and the last node along a path and update to GoldCPT for debugging
void CloseProximityBuilder::calculateCPRelation(EdgeArrayType *Path) {
  DEBUG_WITH_TYPE(DEBUG_TYPE_CPG, dbgs() << "Calculate path: \n");
  for (auto *E : *Path) {
    DEBUG_WITH_TYPE(DEBUG_TYPE_CPG, dbgs() << "(" << E->FromNode->Id << ","
                                           << E->ToNode->Id << ")"
                                           << ",");
  }
  DEBUG_WITH_TYPE(DEBUG_TYPE_CPG, dbgs() << "\n");
  assert(Path->size());
  auto C = (*Path)[0]->ExecutionCount;
  auto D = (*Path)[0]->DataSize;
  for (unsigned i = 1; i < Path->size(); i++) {
    auto *E = (*Path)[i];
    updatePairByConnecting(C, E->ExecutionCount / E->FromNode->OutSum, D,
                           E->ExecutionCount, 1.0,
                           E->DataSize + E->FromNode->Size);
  }
  updateGoldCPG((*Path)[0]->FromNode->FieldNum,
                (*Path)[Path->size() - 1]->ToNode->FieldNum, C, D);
}

// (Debug only) Function to find a path in FRG. The function has to make
// sure the path ends on either leaf node or a back edge to a visited node
// on the path. After a path is found, call calculateCPRelation() to update
// golden CP relations. The function is recursively called to find all paths
// between two nodes.
void CloseProximityBuilder::findPathInFRG(FieldReferenceGraph::Node *Start,
                                          FieldReferenceGraph::Node *End,
                                          EdgeArrayType *Path,
                                          NodeSetType *VisitedNodes) {
  for (auto *E : Start->OutEdges) {
    if (E->ToNode == End) {
      Path->push_back(E);
      DEBUG_WITH_TYPE(DEBUG_TYPE_CPG,
                      dbgs() << "Find the destination, gonna calculate\n");
      calculateCPRelation(Path);
      Path->pop_back();
    } else if (VisitedNodes->find(E->ToNode) != VisitedNodes->end()) {
      DEBUG_WITH_TYPE(DEBUG_TYPE_CPG,
                      dbgs() << "Loop found, don\'t continue to find path\n");
      continue;
    } else if (E->ExecutionCount) {
      Path->push_back(E);
      VisitedNodes->insert(E->ToNode);
      findPathInFRG(E->ToNode, End, Path, VisitedNodes);
      Path->pop_back();
      VisitedNodes->erase(E->ToNode);
    }
  }
}

// (Debug only) Wrapper function to find all paths between FromNode to ToNode.
void CloseProximityBuilder::calculatePathBetween(
    FieldReferenceGraph::Node *FromNode, FieldReferenceGraph::Node *ToNode) {
  EdgeArrayType Path;
  NodeSetType VisitedNodes;
  DEBUG_WITH_TYPE(DEBUG_TYPE_CPG, dbgs() << "Calculate Path between "
                                         << FromNode->Id << " and "
                                         << ToNode->Id << "\n");
  assert(FromNode != ToNode);
  VisitedNodes.insert(FromNode);
  findPathInFRG(FromNode, ToNode, &Path, &VisitedNodes);
}

// (Debug only) Function to create a pair between every node in FRG. In order
// to save time on some obvious cases, we don't calculate CP relations for
// dummy nodes, a node to itself or two nodes have the same field number.
void CloseProximityBuilder::createFRGPairs(FieldReferenceGraph *FRG,
                                           FieldReferenceGraph::Node *Root,
                                           EdgeArrayType *Path) {
  for (unsigned i = 0; i < FRG->getNumNodes(); i++) {
    auto *FromNode = FRG->getNodeById(i);
    if (FromNode->FieldNum == 0) // Skip dummy nodes
      continue;
    for (unsigned j = 0; j < FRG->getNumNodes(); j++) {
      if (i == j)
        continue;
      auto *ToNode = FRG->getNodeById(j);
      if (ToNode->FieldNum == 0) // Skip dummy nodes
        continue;
      if (FromNode->FieldNum == ToNode->FieldNum)
        continue;
      calculatePathBetween(FromNode, ToNode);
    }
  }
}

// (Debug only) Main function to create golden CP relations.
void CloseProximityBuilder::createGoldCloseProximityRelations(
    FieldReferenceGraph *FRG) {
  auto *Root = FRG->getRootNode();
  EdgeArrayType Path;
  DEBUG_WITH_TYPE(DEBUG_TYPE_CPG,
                  dbgs() << "Create CP Relations for FRG with brutal force\n");
  createFRGPairs(FRG, Root, &Path);
}

// (Debug only) Function to compare results of CloseProximityTable and
// GoldCPT. The error tolerance is 10% on count and distance.
void CloseProximityBuilder::compareCloseProximityRelations() const {
  for (unsigned i = 0; i < NumElements; i++) {
    for (unsigned j = i + 1; j < NumElements; j++) {
      if (std::abs(GoldCPT[i][j].first - CloseProximityTable[i][j].first) /
                  GoldCPT[i][j].first >
              0.1 ||
          std::abs(GoldCPT[i][j].second - CloseProximityTable[i][j].second) /
                  GoldCPT[i][j].second >
              0.1) {
        outs() << "Found error in CPG: F" << i + 1 << " and F" << j + 1
               << " should be (" << DEBUG_PRINT_COUNT(GoldCPT[i][j].first)
               << "," << DEBUG_PRINT_DIST(GoldCPT[i][j].second)
               << ") but calculated as ("
               << DEBUG_PRINT_COUNT(CloseProximityTable[i][j].first) << ","
               << DEBUG_PRINT_DIST(CloseProximityTable[i][j].second) << ")\n";
      }
    }
  }
}

// Main function to build CP relations. Called by StructFieldAccessManager
// to build CP relations on the structure
void CloseProximityBuilder::buildCloseProximityRelations() {
  for (auto &F : CurrentModule) {
    if (F.isDeclaration())
      continue;
    if (!F.getEntryCount() || F.getEntryCount().getValue() == 0)
      continue;
    if (!StructInfo->isFunctionToAnalyze(&F))
      continue;
    DEBUG_WITH_TYPE(DEBUG_TYPE_CPG,
                    dbgs() << "Analyzing function " << F.getName() << "\n");
    auto *FRG = buildFieldReferenceGraph(&F);
    assert(FRG);
    if (PerformFRGOnly)
      continue;
    // Brutal force get CP relations, should perform first because it preserves
    // FRG
    if (PerformCPGCheck)
      createGoldCloseProximityRelations(FRG);
    // Collpase FRG and get CPG
    collapseFieldReferenceGraph(FRG);
  }
  if (PerformCPGCheck)
    compareCloseProximityRelations();
}

// (Debug only) Debug print FRG
void CloseProximityBuilder::debugPrintFieldReferenceGraph(
    raw_ostream &OS) const {
  for (auto *FRG : FRGArray) {
    FRG->debugPrint(OS);
  }
}

// (Debug only) Main debug print function. If the pass only performs FRG
// generation, print FRG. Otherwise, print CloseProximityTable and if
// golden checker enable, also print GoldCPT.
void CloseProximityBuilder::debugPrintCloseProximityGraph(
    raw_ostream &OS) const {
  if (PerformFRGOnly) {
    debugPrintFieldReferenceGraph(OS);
    return;
  }
  for (unsigned i = 0; i < NumElements; i++) {
    OS << "F" << i + 1 << ": ";
    for (unsigned j = 0; j < NumElements; j++) {
      if (j <= i)
        OS << "-\t";
      else
        OS << "(" << DEBUG_PRINT_COUNT(CloseProximityTable[i][j].first) << ","
           << DEBUG_PRINT_DIST(CloseProximityTable[i][j].second) << ")\t";
    }
    OS << "\n";
  }
  if (PerformCPGCheck)
    debugPrintGoldCPT(OS);
}

// (Debug only) Debug print GoldCPT
void CloseProximityBuilder::debugPrintGoldCPT(raw_ostream &OS) const {
  for (unsigned i = 0; i < NumElements; i++) {
    OS << "F" << i + 1 << ": ";
    for (unsigned j = 0; j < NumElements; j++) {
      if (j <= i)
        OS << "-\t";
      else
        OS << "(" << DEBUG_PRINT_COUNT(GoldCPT[i][j].first) << ","
           << DEBUG_PRINT_DIST(GoldCPT[i][j].second) << ")\t";
    }
    OS << "\n";
  }
}<|MERGE_RESOLUTION|>--- conflicted
+++ resolved
@@ -470,17 +470,13 @@
   assert(StructInfo->getExecutionCount(&F->getEntryBlock()));
   auto *BBI = FRG->getBasicBlockHelperInfo(&F->getEntryBlock());
   FRG->setRootNode(BBI->FirstNode);
-<<<<<<< HEAD
-  DEBUG_WITH_TYPE(DEBUG_TYPE_FRG, dbgs() << "---------- FRG for function " << F->getName() << "----------------\n");
+  DEBUG_WITH_TYPE(DEBUG_TYPE_FRG, dbgs()
+                                      << "---------- FRG for function "
+                                      << F->getName() << "----------------\n");
   DEBUG_WITH_TYPE(DEBUG_TYPE_FRG, FRG->debugPrint(dbgs()));
-  DEBUG_WITH_TYPE(DEBUG_TYPE_FRG, dbgs() << "------------------------------------------------------------------------\n");
-=======
-  DEBUG(dbgs() << "---------- FRG for function " << F->getName()
-               << "----------------\n");
-  DEBUG(FRG->debugPrint(dbgs()));
-  DEBUG(dbgs() << "------------------------------------------------------------"
-                  "------------\n");
->>>>>>> 45030d52
+  DEBUG_WITH_TYPE(DEBUG_TYPE_FRG, dbgs() << "----------------------------------"
+                                            "----------------------------------"
+                                            "----\n");
   return FRG;
 }
 
