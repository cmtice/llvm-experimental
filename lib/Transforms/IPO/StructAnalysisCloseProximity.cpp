--- conflicted
+++ resolved
@@ -937,22 +937,21 @@
   for (auto &F : CurrentModule) {
     if (F.isDeclaration())
       continue;
-    if (!F.getEntryCount() || F.getEntryCount().getValue() == 0){
-      DEBUG_WITH_TYPE(DEBUG_TYPE_FRG, dbgs() << "Function " << F << " is never executed in profiling\n");
+    if (!F.getEntryCount() || F.getEntryCount().getValue() == 0) {
+      DEBUG_WITH_TYPE(DEBUG_TYPE_FRG,
+                      dbgs() << "Function " << F
+                             << " is never executed in profiling\n");
       continue;
     }
-    if (!StructInfo->isFunctionToAnalyze(&F)){
-      DEBUG_WITH_TYPE(DEBUG_TYPE_FRG, dbgs() << "Function " << F << " is not in function to analyze\n");
+    if (!StructInfo->isFunctionToAnalyze(&F)) {
+      DEBUG_WITH_TYPE(DEBUG_TYPE_FRG,
+                      dbgs() << "Function " << F
+                             << " is not in function to analyze\n");
       continue;
-<<<<<<< HEAD
-    }
-    DEBUG_WITH_TYPE(DEBUG_TYPE_CPG, dbgs() << "Analyzing function " << F.getName() << "\n");
-    auto* FRG = buildFieldReferenceGraph(&F);
-=======
+    }
     DEBUG_WITH_TYPE(DEBUG_TYPE_CPG,
                     dbgs() << "Analyzing function " << F.getName() << "\n");
     auto *FRG = buildFieldReferenceGraph(&F);
->>>>>>> 5e8d8516
     assert(FRG);
     if (PerformFRGOnly)
       continue;
