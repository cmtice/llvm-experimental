--- conflicted
+++ resolved
@@ -69,7 +69,6 @@
   // Create a new record FunctionCallInfo if this Arg->FieldNum pair of the
   // Instruction is the first pair. Otherwise, insert a new pair of
   // Arg->FieldNum to an existing FunctionCallInfo object
-<<<<<<< HEAD
   if (CallInstFieldAccessMap.find(I) == CallInstFieldAccessMap.end()) {
     auto Hotness = getExecutionCount(I);
     if (Hotness.hasValue())
@@ -81,19 +80,10 @@
     auto Hotness = getExecutionCount(I);
     if (Hotness.hasValue())
       CallInfo->insertArgFieldMapping(Arg, FieldNum, Hotness.getValue());
-=======
-  if (CallInstFieldAccessMap.find(I) == CallInstFieldAccessMap.end())
-    CallInstFieldAccessMap[I] = new FunctionCallInfo(F, Arg, FieldNum);
-  else {
-    auto *CallSite = CallInstFieldAccessMap[I];
-    assert(CallSite->FunctionDeclaration == F);
-    CallSite->insertCallInfo(Arg, FieldNum);
->>>>>>> f61501c9
   }
   FunctionsToAnalyze.insert(F);
 }
 
-<<<<<<< HEAD
 Optional<FieldNumType> StructFieldAccessInfo::getHottestArgFieldMapping(
     FunctionCallInfoSummary *FuncSummary, ArgNumType ArgNum) const {
   ProfileCountType MaxHotness = 0;
@@ -117,14 +107,6 @@
     ret = FieldWithMaxHotess;
   }
   return ret;
-=======
-Optional<FieldNumType>
-StructFieldAccessInfo::getAccessFieldNum(const Instruction *I) const {
-  auto it = LoadStoreFieldAccessMap.find(I);
-  if (it != LoadStoreFieldAccessMap.end())
-    return it->second;
-  return None;
->>>>>>> f61501c9
 }
 
 void StructFieldAccessInfo::getAccessFieldNumOrArgNum(
@@ -253,7 +235,6 @@
           ImmutableCallSite Call(Inst);
           auto *Func = Call.getCalledFunction();
           if (Func && Func->arg_size() == Call.getNumArgOperands()) {
-<<<<<<< HEAD
             DEBUG_WITH_TYPE(DEBUG_TYPE_IR,
                             dbgs() << "Call on function: " << *Func << "\n");
             for (unsigned i = 0; i < Call.getNumArgOperands(); i++) {
@@ -264,42 +245,24 @@
                 addFieldAccessNum(Inst, Func, i, FieldLoc);
               }
             }
-=======
-            for (unsigned i = 0; i < Call.getNumArgOperands(); i++)
-              if (Call.getArgOperand(i) == U)
-                addFieldAccessNum(Inst, Func, i, FieldLoc);
->>>>>>> f61501c9
           } else {
             // Bail out if Gep is used in an indirect function or a function
             // that has undetermined args
             addStats(StructFieldAccessManager::DebugStats::
                          DS_GepPassedIntoIndirectFunc);
           }
-<<<<<<< HEAD
-        } else if (isa<BitCastInst>(Inst)) {
+        } else if (isa<BitCastInst>(Inst))
           addFieldAccessFromGEPOrBitcast(Inst, FieldLoc);
-        } else {
-=======
-        } else if (isa<BitCastInst>(Inst))
-          addStats(
-              StructFieldAccessManager::DebugStats::DS_GepPassedIntoBitcast);
         else
->>>>>>> f61501c9
           // TODO: Collect stats of this kind of access and add analysis later
           addStats(StructFieldAccessManager::DebugStats::DS_GepUnknownUse,
                    Inst->getOpcode());
       }
     } else if (isa<Operator>(User)) {
       auto *Oper = cast<Operator>(User);
-<<<<<<< HEAD
-      if (isa<BitCastOperator>(Oper)) {
+      if (isa<BitCastOperator>(Oper))
         addFieldAccessFromGEPOrBitcast(Oper, FieldLoc);
-      } else {
-=======
-      if (isa<BitCastOperator>(Oper))
-        addStats(StructFieldAccessManager::DebugStats::DS_GepPassedIntoBitcast);
       else
->>>>>>> f61501c9
         // TODO: Collect stats of this kind of access and add analysis later
         addStats(StructFieldAccessManager::DebugStats::DS_GepUnknownUse,
                  Oper->getOpcode());
@@ -334,8 +297,8 @@
         assert(cast<GetElementPtrInst>(Inst)->getPointerOperand() == V);
         if (Inst->getType()->getPointerElementType() ==
             V->getType()->getPointerElementType()) {
-          // If an GEP is used to calculate a struct type from a struct type, it
-          // should be an array index of a struct array
+          // If an GEP is used to calculate a struct type from a struct type,
+          // it should be an array index of a struct array
           analyzeUsersOfStructValue(Inst);
         } else {
           addFieldAccessFromGEP(Inst);
@@ -373,36 +336,25 @@
                     dbgs() << "Analyzing user of " << *V << ": " << *U << "\n");
     if (isa<Instruction>(U)) {
       auto *Inst = cast<Instruction>(U);
-<<<<<<< HEAD
-      if (isa<LoadInst>(Inst)) {
-        if (Inst->getType()->getPointerElementType()->isStructTy())
-          analyzeUsersOfStructValue(Inst);
-      } else if (isa<GetElementPtrInst>(Inst)) {
-        addStats(StructFieldAccessManager::DebugStats::DS_GepUsedOnStructPtr);
-      } else if (!isa<StoreInst>(Inst) && !isa<BitCastInst>(Inst)) {
-=======
-      if (isa<LoadInst>(Inst))
+      if (isa<LoadInst>(Inst) &&
+          Inst->getType()->getPointerElementType()->isStructTy())
         analyzeUsersOfStructValue(Inst);
       else if (isa<GetElementPtrInst>(Inst))
         addStats(StructFieldAccessManager::DebugStats::DS_GepUsedOnStructPtr);
-      else
->>>>>>> f61501c9
+      else if (!isa<StoreInst>(Inst) && !isa<BitCastInst>(Inst)) {
         addStats(
             StructFieldAccessManager::DebugStats::DS_UnknownUsesOnStructPtr);
-    } else if (isa<Operator>(U)) {
-      auto *Oper = cast<Operator>(U);
-      if (isa<GEPOperator>(Oper))
-        addStats(StructFieldAccessManager::DebugStats::DS_GepUsedOnStructPtr);
-<<<<<<< HEAD
-      } else if (!isa<BitCastOperator>(Oper)) {
-=======
-      else
->>>>>>> f61501c9
-        addStats(
-            StructFieldAccessManager::DebugStats::DS_UnknownUsesOnStructPtr);
-    } else
-      addStats(StructFieldAccessManager::DebugStats::
-                   DS_UserNotInstructionNorOperator);
+      } else if (isa<Operator>(U)) {
+        auto *Oper = cast<Operator>(U);
+        if (isa<GEPOperator>(Oper))
+          addStats(StructFieldAccessManager::DebugStats::DS_GepUsedOnStructPtr);
+        else if (!isa<BitCastOperator>(Oper))
+          addStats(
+              StructFieldAccessManager::DebugStats::DS_UnknownUsesOnStructPtr);
+      } else
+        addStats(StructFieldAccessManager::DebugStats::
+                     DS_UserNotInstructionNorOperator);
+    }
   }
 }
 
@@ -430,9 +382,9 @@
             // can store an address of base class
             analyzeUsersOfStructValue(Inst);
         } else {
-          // If the result of GEP is not a struct, then the GEP is directly used
-          // to calculate a field of this struct, directly send it to add field
-          // access
+          // If the result of GEP is not a struct, then the GEP is directly
+          // used to calculate a field of this struct, directly send it to
+          // add field access
           addFieldAccessFromGEP(Inst);
         }
       } else if (!isa<BitCastInst>(Inst)) {
@@ -469,31 +421,20 @@
     assert(CallInfo);
     auto *F = CallInfo->FunctionDeclaration;
     assert(F);
-<<<<<<< HEAD
-    if (FunctionCallInfoMap.find(F) == FunctionCallInfoMap.end()) {
+    if (FunctionCallInfoMap.find(F) == FunctionCallInfoMap.end())
       FunctionCallInfoMap[F] =
           new FunctionCallInfoSummary(&CallInfo->ArgFieldMappingArray);
-    } else {
+    else
       FunctionCallInfoMap[F]->insertCallInfo(&CallInfo->ArgFieldMappingArray);
-    }
-=======
-    if (FunctionAccessMap.find(F) == FunctionAccessMap.end())
-      FunctionAccessMap[F] =
-          new FunctionAccessPattern(&CallSiteInfo->Arguments);
-    else
-      FunctionAccessMap[F]->insertCallInfo(&CallSiteInfo->Arguments);
->>>>>>> f61501c9
   }
   for (auto &it : FunctionCallInfoMap) {
     DEBUG_WITH_TYPE(DEBUG_TYPE_IR,
                     dbgs() << "Function " << it.first->getName()
                            << " is called with fields as argument:\n");
-<<<<<<< HEAD
-    if (it.second->AllArgFieldMappings.size() > 1) {
+    if (it.second->AllArgFieldMappings.size() > 1)
       addStats(StructFieldAccessManager::DebugStats::
                    DS_DifferentFieldsPassedIntoArg);
-    }
-    for (auto *Args : it.second->AllArgFieldMappings) {
+    for (auto *Args : it.second->AllArgFieldMappings)
       for (unsigned i = 0; i < Args->size(); i++) {
         auto &FieldAccessPair = (*Args)[i];
         if (FieldAccessPair.first > 0)
@@ -502,15 +443,6 @@
                                  << FieldAccessPair.first << " with hotness "
                                  << FieldAccessPair.second << "\n");
       }
-    }
-=======
-    for (auto *Args : it.second->CallSites)
-      for (unsigned i = 0; i < Args->size(); i++)
-        if ((*Args)[i] > 0)
-          DEBUG_WITH_TYPE(DEBUG_TYPE_IR, dbgs() << "Arg " << i
-                                                << " is called as field "
-                                                << (*Args)[i] << "\n");
->>>>>>> f61501c9
   }
 }
 
