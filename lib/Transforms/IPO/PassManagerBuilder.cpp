//===- PassManagerBuilder.cpp - Build Standard Pass -----------------------===//
//
//                     The LLVM Compiler Infrastructure
//
// This file is distributed under the University of Illinois Open Source
// License. See LICENSE.TXT for details.
//
//===----------------------------------------------------------------------===//
//
// This file defines the PassManagerBuilder class, which is used to set up a
// "standard" optimization sequence suitable for languages like C and C++.
//
//===----------------------------------------------------------------------===//

#include "llvm/Transforms/IPO/PassManagerBuilder.h"
#include "llvm-c/Transforms/PassManagerBuilder.h"
#include "llvm/ADT/SmallVector.h"
#include "llvm/Analysis/BasicAliasAnalysis.h"
#include "llvm/Analysis/CFLAndersAliasAnalysis.h"
#include "llvm/Analysis/CFLSteensAliasAnalysis.h"
#include "llvm/Analysis/GlobalsModRef.h"
#include "llvm/Analysis/InlineCost.h"
#include "llvm/Analysis/Passes.h"
#include "llvm/Analysis/ScopedNoAliasAA.h"
#include "llvm/Analysis/TargetLibraryInfo.h"
#include "llvm/Analysis/TypeBasedAliasAnalysis.h"
#include "llvm/IR/DataLayout.h"
#include "llvm/IR/LegacyPassManager.h"
#include "llvm/IR/ModuleSummaryIndex.h"
#include "llvm/IR/Verifier.h"
#include "llvm/Support/CommandLine.h"
#include "llvm/Support/ManagedStatic.h"
#include "llvm/Target/TargetMachine.h"
#include "llvm/Transforms/IPO.h"
#include "llvm/Transforms/IPO/ForceFunctionAttrs.h"
#include "llvm/Transforms/IPO/FunctionAttrs.h"
#include "llvm/Transforms/IPO/InferFunctionAttrs.h"
#include "llvm/Transforms/Instrumentation.h"
#include "llvm/Transforms/Scalar.h"
#include "llvm/Transforms/Scalar/GVN.h"
#include "llvm/Transforms/Vectorize.h"

using namespace llvm;

static cl::opt<bool>
RunLoopVectorization("vectorize-loops", cl::Hidden,
                     cl::desc("Run the Loop vectorization passes"));

static cl::opt<bool>
RunSLPVectorization("vectorize-slp", cl::Hidden,
                    cl::desc("Run the SLP vectorization passes"));

static cl::opt<bool>
RunBBVectorization("vectorize-slp-aggressive", cl::Hidden,
                    cl::desc("Run the BB vectorization passes"));

static cl::opt<bool>
UseGVNAfterVectorization("use-gvn-after-vectorization",
  cl::init(false), cl::Hidden,
  cl::desc("Run GVN instead of Early CSE after vectorization passes"));

static cl::opt<bool> ExtraVectorizerPasses(
    "extra-vectorizer-passes", cl::init(false), cl::Hidden,
    cl::desc("Run cleanup optimization passes after vectorization."));

static cl::opt<bool>
RunLoopRerolling("reroll-loops", cl::Hidden,
                 cl::desc("Run the loop rerolling pass"));

static cl::opt<bool> RunLoadCombine("combine-loads", cl::init(false),
                                    cl::Hidden,
                                    cl::desc("Run the load combining pass"));

static cl::opt<bool> RunNewGVN("enable-newgvn", cl::init(false), cl::Hidden,
                               cl::desc("Run the NewGVN pass"));

static cl::opt<bool>
RunSLPAfterLoopVectorization("run-slp-after-loop-vectorization",
  cl::init(true), cl::Hidden,
  cl::desc("Run the SLP vectorizer (and BB vectorizer) after the Loop "
           "vectorizer instead of before"));

// Experimental option to use CFL-AA
enum class CFLAAType { None, Steensgaard, Andersen, Both };
static cl::opt<CFLAAType>
    UseCFLAA("use-cfl-aa", cl::init(CFLAAType::None), cl::Hidden,
             cl::desc("Enable the new, experimental CFL alias analysis"),
             cl::values(clEnumValN(CFLAAType::None, "none", "Disable CFL-AA"),
                        clEnumValN(CFLAAType::Steensgaard, "steens",
                                   "Enable unification-based CFL-AA"),
                        clEnumValN(CFLAAType::Andersen, "anders",
                                   "Enable inclusion-based CFL-AA"),
                        clEnumValN(CFLAAType::Both, "both",
                                   "Enable both variants of CFL-AA")));

static cl::opt<bool> EnableLoopInterchange(
    "enable-loopinterchange", cl::init(false), cl::Hidden,
    cl::desc("Enable the new, experimental LoopInterchange Pass"));

static cl::opt<bool> EnableNonLTOGlobalsModRef(
    "enable-non-lto-gmr", cl::init(true), cl::Hidden,
    cl::desc(
        "Enable the GlobalsModRef AliasAnalysis outside of the LTO pipeline."));

static cl::opt<bool> EnableLoopLoadElim(
    "enable-loop-load-elim", cl::init(true), cl::Hidden,
    cl::desc("Enable the LoopLoadElimination Pass"));

static cl::opt<bool>
    EnablePrepareForThinLTO("prepare-for-thinlto", cl::init(false), cl::Hidden,
                            cl::desc("Enable preparation for ThinLTO."));

static cl::opt<bool> RunPGOInstrGen(
    "profile-generate", cl::init(false), cl::Hidden,
    cl::desc("Enable PGO instrumentation."));

static cl::opt<std::string>
    PGOOutputFile("profile-generate-file", cl::init(""), cl::Hidden,
                      cl::desc("Specify the path of profile data file."));

static cl::opt<std::string> RunPGOInstrUse(
    "profile-use", cl::init(""), cl::Hidden, cl::value_desc("filename"),
    cl::desc("Enable use phase of PGO instrumentation and specify the path "
             "of profile data file"));

static cl::opt<bool> UseLoopVersioningLICM(
    "enable-loop-versioning-licm", cl::init(false), cl::Hidden,
    cl::desc("Enable the experimental Loop Versioning LICM pass"));

static cl::opt<bool>
    DisablePreInliner("disable-preinline", cl::init(false), cl::Hidden,
                      cl::desc("Disable pre-instrumentation inliner"));

static cl::opt<int> PreInlineThreshold(
    "preinline-threshold", cl::Hidden, cl::init(75), cl::ZeroOrMore,
    cl::desc("Control the amount of inlining in pre-instrumentation inliner "
             "(default = 75)"));

static cl::opt<bool> EnableGVNHoist(
    "enable-gvn-hoist", cl::init(true), cl::Hidden,
    cl::desc("Enable the GVN hoisting pass (default = on)"));

static cl::opt<bool>
    DisableLibCallsShrinkWrap("disable-libcalls-shrinkwrap", cl::init(false),
                              cl::Hidden,
                              cl::desc("Disable shrink-wrap library calls"));

static cl::opt<bool> EnableStructFieldCacheAnalysis(
    "struct-field-cache-analysis", cl::init(false), cl::Hidden,
    cl::desc("Enable struct field cache analysis during LTO"));

PassManagerBuilder::PassManagerBuilder() {
    OptLevel = 2;
    SizeLevel = 0;
    LibraryInfo = nullptr;
    Inliner = nullptr;
    DisableUnitAtATime = false;
    DisableUnrollLoops = false;
    BBVectorize = RunBBVectorization;
    SLPVectorize = RunSLPVectorization;
    LoopVectorize = RunLoopVectorization;
    RerollLoops = RunLoopRerolling;
    LoadCombine = RunLoadCombine;
    NewGVN = RunNewGVN;
    DisableGVNLoadPRE = false;
    VerifyInput = false;
    VerifyOutput = false;
    MergeFunctions = false;
    PrepareForLTO = false;
    EnablePGOInstrGen = RunPGOInstrGen;
    PGOInstrGen = PGOOutputFile;
    PGOInstrUse = RunPGOInstrUse;
    PrepareForThinLTO = EnablePrepareForThinLTO;
    PerformThinLTO = false;
    DivergentTarget = false;
}

PassManagerBuilder::~PassManagerBuilder() {
  delete LibraryInfo;
  delete Inliner;
}

/// Set of global extensions, automatically added as part of the standard set.
static ManagedStatic<SmallVector<std::pair<PassManagerBuilder::ExtensionPointTy,
   PassManagerBuilder::ExtensionFn>, 8> > GlobalExtensions;

void PassManagerBuilder::addGlobalExtension(
    PassManagerBuilder::ExtensionPointTy Ty,
    PassManagerBuilder::ExtensionFn Fn) {
  GlobalExtensions->push_back(std::make_pair(Ty, std::move(Fn)));
}

void PassManagerBuilder::addExtension(ExtensionPointTy Ty, ExtensionFn Fn) {
  Extensions.push_back(std::make_pair(Ty, std::move(Fn)));
}

void PassManagerBuilder::addExtensionsToPM(ExtensionPointTy ETy,
                                           legacy::PassManagerBase &PM) const {
  for (unsigned i = 0, e = GlobalExtensions->size(); i != e; ++i)
    if ((*GlobalExtensions)[i].first == ETy)
      (*GlobalExtensions)[i].second(*this, PM);
  for (unsigned i = 0, e = Extensions.size(); i != e; ++i)
    if (Extensions[i].first == ETy)
      Extensions[i].second(*this, PM);
}

void PassManagerBuilder::addInitialAliasAnalysisPasses(
    legacy::PassManagerBase &PM) const {
  switch (UseCFLAA) {
  case CFLAAType::Steensgaard:
    PM.add(createCFLSteensAAWrapperPass());
    break;
  case CFLAAType::Andersen:
    PM.add(createCFLAndersAAWrapperPass());
    break;
  case CFLAAType::Both:
    PM.add(createCFLSteensAAWrapperPass());
    PM.add(createCFLAndersAAWrapperPass());
    break;
  default:
    break;
  }

  // Add TypeBasedAliasAnalysis before BasicAliasAnalysis so that
  // BasicAliasAnalysis wins if they disagree. This is intended to help
  // support "obvious" type-punning idioms.
  PM.add(createTypeBasedAAWrapperPass());
  PM.add(createScopedNoAliasAAWrapperPass());
}

void PassManagerBuilder::addInstructionCombiningPass(
    legacy::PassManagerBase &PM) const {
  bool ExpensiveCombines = OptLevel > 2;
  PM.add(createInstructionCombiningPass(ExpensiveCombines));
}

void PassManagerBuilder::populateFunctionPassManager(
    legacy::FunctionPassManager &FPM) {
  addExtensionsToPM(EP_EarlyAsPossible, FPM);

  // Add LibraryInfo if we have some.
  if (LibraryInfo)
    FPM.add(new TargetLibraryInfoWrapperPass(*LibraryInfo));

  if (OptLevel == 0) return;

  addInitialAliasAnalysisPasses(FPM);

  FPM.add(createCFGSimplificationPass());
  FPM.add(createSROAPass());
  FPM.add(createEarlyCSEPass());
  FPM.add(createLowerExpectIntrinsicPass());
}

// Do PGO instrumentation generation or use pass as the option specified.
void PassManagerBuilder::addPGOInstrPasses(legacy::PassManagerBase &MPM) {
  if (!EnablePGOInstrGen && PGOInstrUse.empty())
    return;
  // Perform the preinline and cleanup passes for O1 and above.
  // And avoid doing them if optimizing for size.
  if (OptLevel > 0 && SizeLevel == 0 && !DisablePreInliner) {
    // Create preinline pass. We construct an InlineParams object and specify
    // the threshold here to avoid the command line options of the regular
    // inliner to influence pre-inlining. The only fields of InlineParams we
    // care about are DefaultThreshold and HintThreshold.
    InlineParams IP;
    IP.DefaultThreshold = PreInlineThreshold;
    // FIXME: The hint threshold has the same value used by the regular inliner.
    // This should probably be lowered after performance testing.
    IP.HintThreshold = 325;

    MPM.add(createFunctionInliningPass(IP));
    MPM.add(createSROAPass());
    MPM.add(createEarlyCSEPass());             // Catch trivial redundancies
    MPM.add(createCFGSimplificationPass());    // Merge & remove BBs
    MPM.add(createInstructionCombiningPass()); // Combine silly seq's
    addExtensionsToPM(EP_Peephole, MPM);
  }
  if (EnablePGOInstrGen) {
    MPM.add(createPGOInstrumentationGenLegacyPass());
    // Add the profile lowering pass.
    InstrProfOptions Options;
    if (!PGOInstrGen.empty())
      Options.InstrProfileOutput = PGOInstrGen;
    MPM.add(createInstrProfilingLegacyPass(Options));
  }
  if (!PGOInstrUse.empty())
    MPM.add(createPGOInstrumentationUseLegacyPass(PGOInstrUse));
  // Indirect call promotion that promotes intra-module targets only.
  // For ThinLTO this is done earlier due to interactions with globalopt
  // for imported functions. We don't run this at -O0.
  if (OptLevel > 0)
    MPM.add(
        createPGOIndirectCallPromotionLegacyPass(false, !PGOSampleUse.empty()));
}
void PassManagerBuilder::addFunctionSimplificationPasses(
    legacy::PassManagerBase &MPM) {
  // Start of function pass.
  // Break up aggregate allocas, using SSAUpdater.
  MPM.add(createSROAPass());
  MPM.add(createEarlyCSEPass());              // Catch trivial redundancies
  if (EnableGVNHoist)
    MPM.add(createGVNHoistPass());
  // Speculative execution if the target has divergent branches; otherwise nop.
  MPM.add(createSpeculativeExecutionIfHasBranchDivergencePass());
  MPM.add(createJumpThreadingPass());         // Thread jumps.
  MPM.add(createCorrelatedValuePropagationPass()); // Propagate conditionals
  MPM.add(createCFGSimplificationPass());     // Merge & remove BBs
  // Combine silly seq's
  addInstructionCombiningPass(MPM);
  if (SizeLevel == 0 && !DisableLibCallsShrinkWrap)
    MPM.add(createLibCallsShrinkWrapPass());
  addExtensionsToPM(EP_Peephole, MPM);

  // Optimize memory intrinsic calls based on the profiled size information.
  if (SizeLevel == 0)
    MPM.add(createPGOMemOPSizeOptLegacyPass());

  MPM.add(createTailCallEliminationPass()); // Eliminate tail calls
  MPM.add(createCFGSimplificationPass());     // Merge & remove BBs
  MPM.add(createReassociatePass());           // Reassociate expressions
  // Rotate Loop - disable header duplication at -Oz
  MPM.add(createLoopRotatePass(SizeLevel == 2 ? 0 : -1));
  MPM.add(createLICMPass());                  // Hoist loop invariants
  MPM.add(createLoopUnswitchPass(SizeLevel || OptLevel < 3, DivergentTarget));
  MPM.add(createCFGSimplificationPass());
  addInstructionCombiningPass(MPM);
  MPM.add(createIndVarSimplifyPass());        // Canonicalize indvars
  MPM.add(createLoopIdiomPass());             // Recognize idioms like memset.
  addExtensionsToPM(EP_LateLoopOptimizations, MPM);
  MPM.add(createLoopDeletionPass());          // Delete dead loops

  if (EnableLoopInterchange) {
    MPM.add(createLoopInterchangePass()); // Interchange loops
    MPM.add(createCFGSimplificationPass());
  }
  if (!DisableUnrollLoops)
    MPM.add(createSimpleLoopUnrollPass(OptLevel));    // Unroll small loops
  addExtensionsToPM(EP_LoopOptimizerEnd, MPM);

  if (OptLevel > 1) {
    MPM.add(createMergedLoadStoreMotionPass()); // Merge ld/st in diamonds
    MPM.add(NewGVN ? createNewGVNPass()
                   : createGVNPass(DisableGVNLoadPRE)); // Remove redundancies
  }
  MPM.add(createMemCpyOptPass());             // Remove memcpy / form memset
  MPM.add(createSCCPPass());                  // Constant prop with SCCP

  // Delete dead bit computations (instcombine runs after to fold away the dead
  // computations, and then ADCE will run later to exploit any new DCE
  // opportunities that creates).
  MPM.add(createBitTrackingDCEPass());        // Delete dead bit computations

  // Run instcombine after redundancy elimination to exploit opportunities
  // opened up by them.
  addInstructionCombiningPass(MPM);
  addExtensionsToPM(EP_Peephole, MPM);
  MPM.add(createJumpThreadingPass());         // Thread jumps
  MPM.add(createCorrelatedValuePropagationPass());
  MPM.add(createDeadStoreEliminationPass());  // Delete dead stores
  MPM.add(createLICMPass());

  addExtensionsToPM(EP_ScalarOptimizerLate, MPM);

  if (RerollLoops)
    MPM.add(createLoopRerollPass());
  if (!RunSLPAfterLoopVectorization) {
    if (SLPVectorize)
      MPM.add(createSLPVectorizerPass());   // Vectorize parallel scalar chains.

    if (BBVectorize) {
      MPM.add(createBBVectorizePass());
      addInstructionCombiningPass(MPM);
      addExtensionsToPM(EP_Peephole, MPM);
      if (OptLevel > 1 && UseGVNAfterVectorization)
        MPM.add(NewGVN
                    ? createNewGVNPass()
                    : createGVNPass(DisableGVNLoadPRE)); // Remove redundancies
      else
        MPM.add(createEarlyCSEPass());      // Catch trivial redundancies

      // BBVectorize may have significantly shortened a loop body; unroll again.
      if (!DisableUnrollLoops)
        MPM.add(createLoopUnrollPass(OptLevel));
    }
  }

  if (LoadCombine)
    MPM.add(createLoadCombinePass());

  MPM.add(createAggressiveDCEPass());         // Delete dead instructions
  MPM.add(createCFGSimplificationPass()); // Merge & remove BBs
  // Clean up after everything.
  addInstructionCombiningPass(MPM);
  addExtensionsToPM(EP_Peephole, MPM);
}

void PassManagerBuilder::populateModulePassManager(
    legacy::PassManagerBase &MPM) {
  if (!PGOSampleUse.empty()) {
    MPM.add(createPruneEHPass());
    MPM.add(createSampleProfileLoaderPass(PGOSampleUse));
  }

  // Allow forcing function attributes as a debugging and tuning aid.
  MPM.add(createForceFunctionAttrsLegacyPass());

  // If all optimizations are disabled, just run the always-inline pass and,
  // if enabled, the function merging pass.
  if (OptLevel == 0) {
    addPGOInstrPasses(MPM);
    if (Inliner) {
      MPM.add(Inliner);
      Inliner = nullptr;
    }

    // FIXME: The BarrierNoopPass is a HACK! The inliner pass above implicitly
    // creates a CGSCC pass manager, but we don't want to add extensions into
    // that pass manager. To prevent this we insert a no-op module pass to reset
    // the pass manager to get the same behavior as EP_OptimizerLast in non-O0
    // builds. The function merging pass is
    if (MergeFunctions)
      MPM.add(createMergeFunctionsPass());
    else if (!GlobalExtensions->empty() || !Extensions.empty())
      MPM.add(createBarrierNoopPass());

    addExtensionsToPM(EP_EnabledOnOptLevel0, MPM);

    // Rename anon globals to be able to export them in the summary.
    // This has to be done after we add the extensions to the pass manager
    // as there could be passes (e.g. Adddress sanitizer) which introduce
    // new unnamed globals.
    if (PrepareForThinLTO)
      MPM.add(createNameAnonGlobalPass());
    return;
  }

  // Add LibraryInfo if we have some.
  if (LibraryInfo)
    MPM.add(new TargetLibraryInfoWrapperPass(*LibraryInfo));

  addInitialAliasAnalysisPasses(MPM);

  // For ThinLTO there are two passes of indirect call promotion. The
  // first is during the compile phase when PerformThinLTO=false and
  // intra-module indirect call targets are promoted. The second is during
  // the ThinLTO backend when PerformThinLTO=true, when we promote imported
  // inter-module indirect calls. For that we perform indirect call promotion
  // earlier in the pass pipeline, here before globalopt. Otherwise imported
  // available_externally functions look unreferenced and are removed.
  if (PerformThinLTO)
    MPM.add(createPGOIndirectCallPromotionLegacyPass(/*InLTO = */ true,
                                                     !PGOSampleUse.empty()));

  // For SamplePGO in ThinLTO compile phase, we do not want to unroll loops
  // as it will change the CFG too much to make the 2nd profile annotation
  // in backend more difficult.
  bool PrepareForThinLTOUsingPGOSampleProfile =
      PrepareForThinLTO && !PGOSampleUse.empty();
  if (PrepareForThinLTOUsingPGOSampleProfile)
    DisableUnrollLoops = true;

  if (!DisableUnitAtATime) {
    // Infer attributes about declarations if possible.
    MPM.add(createInferFunctionAttrsLegacyPass());

    addExtensionsToPM(EP_ModuleOptimizerEarly, MPM);

    MPM.add(createIPSCCPPass());          // IP SCCP
    MPM.add(createGlobalOptimizerPass()); // Optimize out global vars
    // Promote any localized global vars.
    MPM.add(createPromoteMemoryToRegisterPass());

    MPM.add(createDeadArgEliminationPass()); // Dead argument elimination

    addInstructionCombiningPass(MPM); // Clean up after IPCP & DAE
    addExtensionsToPM(EP_Peephole, MPM);
    MPM.add(createCFGSimplificationPass()); // Clean up after IPCP & DAE
  }

  // For SamplePGO in ThinLTO compile phase, we do not want to do indirect
  // call promotion as it will change the CFG too much to make the 2nd
  // profile annotation in backend more difficult.
  // PGO instrumentation is added during the compile phase for ThinLTO, do
  // not run it a second time
  if (!PerformThinLTO && !PrepareForThinLTOUsingPGOSampleProfile)
    addPGOInstrPasses(MPM);

  if (EnableNonLTOGlobalsModRef)
    // We add a module alias analysis pass here. In part due to bugs in the
    // analysis infrastructure this "works" in that the analysis stays alive
    // for the entire SCC pass run below.
    MPM.add(createGlobalsAAWrapperPass());

  // Start of CallGraph SCC passes.
  if (!DisableUnitAtATime)
    MPM.add(createPruneEHPass()); // Remove dead EH info
  if (Inliner) {
    MPM.add(Inliner);
    Inliner = nullptr;
  }
  if (!DisableUnitAtATime)
    MPM.add(createPostOrderFunctionAttrsLegacyPass());
  if (OptLevel > 2)
    MPM.add(createArgumentPromotionPass()); // Scalarize uninlined fn args

  addExtensionsToPM(EP_CGSCCOptimizerLate, MPM);
  addFunctionSimplificationPasses(MPM);

  // FIXME: This is a HACK! The inliner pass above implicitly creates a CGSCC
  // pass manager that we are specifically trying to avoid. To prevent this
  // we must insert a no-op module pass to reset the pass manager.
  MPM.add(createBarrierNoopPass());

  if (!DisableUnitAtATime && OptLevel > 1 && !PrepareForLTO &&
      !PrepareForThinLTO)
    // Remove avail extern fns and globals definitions if we aren't
    // compiling an object file for later LTO. For LTO we want to preserve
    // these so they are eligible for inlining at link-time. Note if they
    // are unreferenced they will be removed by GlobalDCE later, so
    // this only impacts referenced available externally globals.
    // Eventually they will be suppressed during codegen, but eliminating
    // here enables more opportunity for GlobalDCE as it may make
    // globals referenced by available external functions dead
    // and saves running remaining passes on the eliminated functions.
    MPM.add(createEliminateAvailableExternallyPass());

  if (!DisableUnitAtATime)
    MPM.add(createReversePostOrderFunctionAttrsPass());

  // If we are planning to perform ThinLTO later, let's not bloat the code with
  // unrolling/vectorization/... now. We'll first run the inliner + CGSCC passes
  // during ThinLTO and perform the rest of the optimizations afterward.
  if (PrepareForThinLTO) {
    // Reduce the size of the IR as much as possible.
    MPM.add(createGlobalOptimizerPass());
    // Rename anon globals to be able to export them in the summary.
    MPM.add(createNameAnonGlobalPass());
    return;
  }

  if (PerformThinLTO)
    // Optimize globals now when performing ThinLTO, this enables more
    // optimizations later.
    MPM.add(createGlobalOptimizerPass());

  // Scheduling LoopVersioningLICM when inlining is over, because after that
  // we may see more accurate aliasing. Reason to run this late is that too
  // early versioning may prevent further inlining due to increase of code
  // size. By placing it just after inlining other optimizations which runs
  // later might get benefit of no-alias assumption in clone loop.
  if (UseLoopVersioningLICM) {
    MPM.add(createLoopVersioningLICMPass());    // Do LoopVersioningLICM
    MPM.add(createLICMPass());                  // Hoist loop invariants
  }

  if (EnableNonLTOGlobalsModRef)
    // We add a fresh GlobalsModRef run at this point. This is particularly
    // useful as the above will have inlined, DCE'ed, and function-attr
    // propagated everything. We should at this point have a reasonably minimal
    // and richly annotated call graph. By computing aliasing and mod/ref
    // information for all local globals here, the late loop passes and notably
    // the vectorizer will be able to use them to help recognize vectorizable
    // memory operations.
    //
    // Note that this relies on a bug in the pass manager which preserves
    // a module analysis into a function pass pipeline (and throughout it) so
    // long as the first function pass doesn't invalidate the module analysis.
    // Thus both Float2Int and LoopRotate have to preserve AliasAnalysis for
    // this to work. Fortunately, it is trivial to preserve AliasAnalysis
    // (doing nothing preserves it as it is required to be conservatively
    // correct in the face of IR changes).
    MPM.add(createGlobalsAAWrapperPass());

  MPM.add(createFloat2IntPass());

  addExtensionsToPM(EP_VectorizerStart, MPM);

  // Re-rotate loops in all our loop nests. These may have fallout out of
  // rotated form due to GVN or other transformations, and the vectorizer relies
  // on the rotated form. Disable header duplication at -Oz.
  MPM.add(createLoopRotatePass(SizeLevel == 2 ? 0 : -1));

  // Distribute loops to allow partial vectorization.  I.e. isolate dependences
  // into separate loop that would otherwise inhibit vectorization.  This is
  // currently only performed for loops marked with the metadata
  // llvm.loop.distribute=true or when -enable-loop-distribute is specified.
  MPM.add(createLoopDistributePass());

  MPM.add(createLoopVectorizePass(DisableUnrollLoops, LoopVectorize));

  // Eliminate loads by forwarding stores from the previous iteration to loads
  // of the current iteration.
  if (EnableLoopLoadElim)
    MPM.add(createLoopLoadEliminationPass());

  // FIXME: Because of #pragma vectorize enable, the passes below are always
  // inserted in the pipeline, even when the vectorizer doesn't run (ex. when
  // on -O1 and no #pragma is found). Would be good to have these two passes
  // as function calls, so that we can only pass them when the vectorizer
  // changed the code.
  addInstructionCombiningPass(MPM);
  if (OptLevel > 1 && ExtraVectorizerPasses) {
    // At higher optimization levels, try to clean up any runtime overlap and
    // alignment checks inserted by the vectorizer. We want to track correllated
    // runtime checks for two inner loops in the same outer loop, fold any
    // common computations, hoist loop-invariant aspects out of any outer loop,
    // and unswitch the runtime checks if possible. Once hoisted, we may have
    // dead (or speculatable) control flows or more combining opportunities.
    MPM.add(createEarlyCSEPass());
    MPM.add(createCorrelatedValuePropagationPass());
    addInstructionCombiningPass(MPM);
    MPM.add(createLICMPass());
    MPM.add(createLoopUnswitchPass(SizeLevel || OptLevel < 3, DivergentTarget));
    MPM.add(createCFGSimplificationPass());
    addInstructionCombiningPass(MPM);
  }

  if (RunSLPAfterLoopVectorization) {
    if (SLPVectorize) {
      MPM.add(createSLPVectorizerPass());   // Vectorize parallel scalar chains.
      if (OptLevel > 1 && ExtraVectorizerPasses) {
        MPM.add(createEarlyCSEPass());
      }
    }

    if (BBVectorize) {
      MPM.add(createBBVectorizePass());
      addInstructionCombiningPass(MPM);
      addExtensionsToPM(EP_Peephole, MPM);
      if (OptLevel > 1 && UseGVNAfterVectorization)
        MPM.add(NewGVN
                    ? createNewGVNPass()
                    : createGVNPass(DisableGVNLoadPRE)); // Remove redundancies
      else
        MPM.add(createEarlyCSEPass());      // Catch trivial redundancies

      // BBVectorize may have significantly shortened a loop body; unroll again.
      if (!DisableUnrollLoops)
        MPM.add(createLoopUnrollPass(OptLevel));
    }
  }

  addExtensionsToPM(EP_Peephole, MPM);
  MPM.add(createLateCFGSimplificationPass()); // Switches to lookup tables
  addInstructionCombiningPass(MPM);

  if (!DisableUnrollLoops) {
    MPM.add(createLoopUnrollPass(OptLevel));    // Unroll small loops

    // LoopUnroll may generate some redundency to cleanup.
    addInstructionCombiningPass(MPM);

    // Runtime unrolling will introduce runtime check in loop prologue. If the
    // unrolled loop is a inner loop, then the prologue will be inside the
    // outer loop. LICM pass can help to promote the runtime check out if the
    // checked value is loop invariant.
    MPM.add(createLICMPass());
 }

  // After vectorization and unrolling, assume intrinsics may tell us more
  // about pointer alignments.
  MPM.add(createAlignmentFromAssumptionsPass());

  if (!DisableUnitAtATime) {
    // FIXME: We shouldn't bother with this anymore.
    MPM.add(createStripDeadPrototypesPass()); // Get rid of dead prototypes

    // GlobalOpt already deletes dead functions and globals, at -O2 try a
    // late pass of GlobalDCE.  It is capable of deleting dead cycles.
    if (OptLevel > 1) {
      MPM.add(createGlobalDCEPass());         // Remove dead fns and globals.
      MPM.add(createConstantMergePass());     // Merge dup global constants
    }
  }

  if (MergeFunctions)
    MPM.add(createMergeFunctionsPass());

  // LoopSink pass sinks instructions hoisted by LICM, which serves as a
  // canonicalization pass that enables other optimizations. As a result,
  // LoopSink pass needs to be a very late IR pass to avoid undoing LICM
  // result too early.
  MPM.add(createLoopSinkPass());
  // Get rid of LCSSA nodes.
  MPM.add(createInstructionSimplifierPass());
  addExtensionsToPM(EP_OptimizerLast, MPM);
}

void PassManagerBuilder::addLTOOptimizationPasses(legacy::PassManagerBase &PM) {
  // Remove unused virtual tables to improve the quality of code generated by
  // whole-program devirtualization and bitset lowering.
  PM.add(createGlobalDCEPass());

  // Provide AliasAnalysis services for optimizations.
  addInitialAliasAnalysisPasses(PM);

  // Allow forcing function attributes as a debugging and tuning aid.
  PM.add(createForceFunctionAttrsLegacyPass());

  // Infer attributes about declarations if possible.
  PM.add(createInferFunctionAttrsLegacyPass());

  if (OptLevel > 1) {
    // Indirect call promotion. This should promote all the targets that are
    // left by the earlier promotion pass that promotes intra-module targets.
    // This two-step promotion is to save the compile time. For LTO, it should
    // produce the same result as if we only do promotion here.
    PM.add(
        createPGOIndirectCallPromotionLegacyPass(true, !PGOSampleUse.empty()));

    // Propagate constants at call sites into the functions they call.  This
    // opens opportunities for globalopt (and inlining) by substituting function
    // pointers passed as arguments to direct uses of functions.
    PM.add(createIPSCCPPass());
  }

  // Infer attributes about definitions. The readnone attribute in particular is
  // required for virtual constant propagation.
  PM.add(createPostOrderFunctionAttrsLegacyPass());
  PM.add(createReversePostOrderFunctionAttrsPass());

  // Split globals using inrange annotations on GEP indices. This can help
  // improve the quality of generated code when virtual constant propagation or
  // control flow integrity are enabled.
  PM.add(createGlobalSplitPass());

  // Apply whole-program devirtualization and virtual constant propagation.
  PM.add(createWholeProgramDevirtPass(ExportSummary, nullptr));

  // That's all we need at opt level 1.
  if (OptLevel == 1)
    return;

  // Now that we internalized some globals, see if we can hack on them!
  PM.add(createGlobalOptimizerPass());
  // Promote any localized global vars.
  PM.add(createPromoteMemoryToRegisterPass());

  // Linking modules together can lead to duplicated global constants, only
  // keep one copy of each constant.
  PM.add(createConstantMergePass());

  // Remove unused arguments from functions.
  PM.add(createDeadArgEliminationPass());

  // Reduce the code after globalopt and ipsccp.  Both can open up significant
  // simplification opportunities, and both can propagate functions through
  // function pointers.  When this happens, we often have to resolve varargs
  // calls, etc, so let instcombine do this.
  addInstructionCombiningPass(PM);
  addExtensionsToPM(EP_Peephole, PM);

  // Inline small functions
  bool RunInliner = Inliner;
  if (RunInliner) {
    PM.add(Inliner);
    Inliner = nullptr;
  }

  PM.add(createPruneEHPass());   // Remove dead EH info.

  // Optimize globals again if we ran the inliner.
  if (RunInliner)
    PM.add(createGlobalOptimizerPass());
  PM.add(createGlobalDCEPass()); // Remove dead functions.

  // If we didn't decide to inline a function, check to see if we can
  // transform it to pass arguments by value instead of by reference.
  PM.add(createArgumentPromotionPass());

  // The IPO passes may leave cruft around.  Clean up after them.
  addInstructionCombiningPass(PM);
  addExtensionsToPM(EP_Peephole, PM);
  PM.add(createJumpThreadingPass());

  // Break up allocas
  PM.add(createSROAPass());

  // Run a few AA driven optimizations here and now, to cleanup the code.
  PM.add(createPostOrderFunctionAttrsLegacyPass()); // Add nocapture.
  PM.add(createGlobalsAAWrapperPass()); // IP alias analysis.

  PM.add(createLICMPass());                 // Hoist loop invariants.
  PM.add(createMergedLoadStoreMotionPass()); // Merge ld/st in diamonds.
  PM.add(NewGVN ? createNewGVNPass()
                : createGVNPass(DisableGVNLoadPRE)); // Remove redundancies.
  PM.add(createMemCpyOptPass());            // Remove dead memcpys.

  // Nuke dead stores.
  PM.add(createDeadStoreEliminationPass());

  // More loops are countable; try to optimize them.
  PM.add(createIndVarSimplifyPass());
  PM.add(createLoopDeletionPass());
  if (EnableLoopInterchange)
    PM.add(createLoopInterchangePass());

  if (!DisableUnrollLoops)
    PM.add(createSimpleLoopUnrollPass(OptLevel));   // Unroll small loops
  PM.add(createLoopVectorizePass(true, LoopVectorize));
  // The vectorizer may have significantly shortened a loop body; unroll again.
  if (!DisableUnrollLoops)
    PM.add(createLoopUnrollPass(OptLevel));

  // Now that we've optimized loops (in particular loop induction variables),
  // we may have exposed more scalar opportunities. Run parts of the scalar
  // optimizer again at this point.
  addInstructionCombiningPass(PM); // Initial cleanup
  PM.add(createCFGSimplificationPass()); // if-convert
  PM.add(createSCCPPass()); // Propagate exposed constants
  addInstructionCombiningPass(PM); // Clean up again
  PM.add(createBitTrackingDCEPass());

  // More scalar chains could be vectorized due to more alias information
  if (RunSLPAfterLoopVectorization)
    if (SLPVectorize)
      PM.add(createSLPVectorizerPass()); // Vectorize parallel scalar chains.

  // After vectorization, assume intrinsics may tell us more about pointer
  // alignments.
  PM.add(createAlignmentFromAssumptionsPass());

  if (LoadCombine)
    PM.add(createLoadCombinePass());

  // Cleanup and simplify the code after the scalar optimizations.
  addInstructionCombiningPass(PM);
  addExtensionsToPM(EP_Peephole, PM);

  PM.add(createJumpThreadingPass());
}

void PassManagerBuilder::addLateLTOOptimizationPasses(
    legacy::PassManagerBase &PM) {
  // Delete basic blocks, which optimization passes may have killed.
  PM.add(createCFGSimplificationPass());

  // Drop bodies of available externally objects to improve GlobalDCE.
  PM.add(createEliminateAvailableExternallyPass());

  // Now that we have optimized the program, discard unreachable functions.
  PM.add(createGlobalDCEPass());

  // FIXME: this is profitable (for compiler time) to do at -O0 too, but
  // currently it damages debug info.
  if (MergeFunctions)
    PM.add(createMergeFunctionsPass());
}

void PassManagerBuilder::populateThinLTOPassManager(
    legacy::PassManagerBase &PM) {
  PerformThinLTO = true;

  if (VerifyInput)
    PM.add(createVerifierPass());

  if (ImportSummary) {
    // These passes import type identifier resolutions for whole-program
    // devirtualization and CFI. They must run early because other passes may
    // disturb the specific instruction patterns that these passes look for,
    // creating dependencies on resolutions that may not appear in the summary.
    //
    // For example, GVN may transform the pattern assume(type.test) appearing in
    // two basic blocks into assume(phi(type.test, type.test)), which would
    // transform a dependency on a WPD resolution into a dependency on a type
    // identifier resolution for CFI.
    //
    // Also, WPD has access to more precise information than ICP and can
    // devirtualize more effectively, so it should operate on the IR first.
    PM.add(createWholeProgramDevirtPass(nullptr, ImportSummary));
    PM.add(createLowerTypeTestsPass(nullptr, ImportSummary));
  }

  populateModulePassManager(PM);

  if (VerifyOutput)
    PM.add(createVerifierPass());
  PerformThinLTO = false;
}

void PassManagerBuilder::populateLTOPassManager(legacy::PassManagerBase &PM) {
  if (LibraryInfo)
    PM.add(new TargetLibraryInfoWrapperPass(*LibraryInfo));

  if (VerifyInput)
    PM.add(createVerifierPass());

  if (OptLevel != 0)
    addLTOOptimizationPasses(PM);

  // Create a function that performs CFI checks for cross-DSO calls with targets
  // in the current module.
  PM.add(createCrossDSOCFIPass());

  // Lower type metadata and the type.test intrinsic. This pass supports Clang's
  // control flow integrity mechanisms (-fsanitize=cfi*) and needs to run at
  // link time if CFI is enabled. The pass does nothing if CFI is disabled.
  PM.add(createLowerTypeTestsPass(ExportSummary, nullptr));

  if (OptLevel != 0)
    addLateLTOOptimizationPasses(PM);

<<<<<<< HEAD
=======
  if (VerifyOutput)
    PM.add(createVerifierPass());

  // FIXME: Need to figure out a earlier place to put this pass to avoid complexity
>>>>>>> 78e2d260
  // After all optimizations have been performed, struct field cache analysis will be performed if enabled
  if (EnableStructFieldCacheAnalysis){
    //assert (!PGOInstrUse.empty() && "illegal to use -struct-field-cache-analysis without -fprofile-use");
    //TODO: Need to make sure the profile-use pass has been executed
    PM.add(createStructFieldCacheAnalysisPass());
  }

  if (VerifyOutput)
    PM.add(createVerifierPass());
}

inline PassManagerBuilder *unwrap(LLVMPassManagerBuilderRef P) {
    return reinterpret_cast<PassManagerBuilder*>(P);
}

inline LLVMPassManagerBuilderRef wrap(PassManagerBuilder *P) {
  return reinterpret_cast<LLVMPassManagerBuilderRef>(P);
}

LLVMPassManagerBuilderRef LLVMPassManagerBuilderCreate() {
  PassManagerBuilder *PMB = new PassManagerBuilder();
  return wrap(PMB);
}

void LLVMPassManagerBuilderDispose(LLVMPassManagerBuilderRef PMB) {
  PassManagerBuilder *Builder = unwrap(PMB);
  delete Builder;
}

void
LLVMPassManagerBuilderSetOptLevel(LLVMPassManagerBuilderRef PMB,
                                  unsigned OptLevel) {
  PassManagerBuilder *Builder = unwrap(PMB);
  Builder->OptLevel = OptLevel;
}

void
LLVMPassManagerBuilderSetSizeLevel(LLVMPassManagerBuilderRef PMB,
                                   unsigned SizeLevel) {
  PassManagerBuilder *Builder = unwrap(PMB);
  Builder->SizeLevel = SizeLevel;
}

void
LLVMPassManagerBuilderSetDisableUnitAtATime(LLVMPassManagerBuilderRef PMB,
                                            LLVMBool Value) {
  PassManagerBuilder *Builder = unwrap(PMB);
  Builder->DisableUnitAtATime = Value;
}

void
LLVMPassManagerBuilderSetDisableUnrollLoops(LLVMPassManagerBuilderRef PMB,
                                            LLVMBool Value) {
  PassManagerBuilder *Builder = unwrap(PMB);
  Builder->DisableUnrollLoops = Value;
}

void
LLVMPassManagerBuilderSetDisableSimplifyLibCalls(LLVMPassManagerBuilderRef PMB,
                                                 LLVMBool Value) {
  // NOTE: The simplify-libcalls pass has been removed.
}

void
LLVMPassManagerBuilderUseInlinerWithThreshold(LLVMPassManagerBuilderRef PMB,
                                              unsigned Threshold) {
  PassManagerBuilder *Builder = unwrap(PMB);
  Builder->Inliner = createFunctionInliningPass(Threshold);
}

void
LLVMPassManagerBuilderPopulateFunctionPassManager(LLVMPassManagerBuilderRef PMB,
                                                  LLVMPassManagerRef PM) {
  PassManagerBuilder *Builder = unwrap(PMB);
  legacy::FunctionPassManager *FPM = unwrap<legacy::FunctionPassManager>(PM);
  Builder->populateFunctionPassManager(*FPM);
}

void
LLVMPassManagerBuilderPopulateModulePassManager(LLVMPassManagerBuilderRef PMB,
                                                LLVMPassManagerRef PM) {
  PassManagerBuilder *Builder = unwrap(PMB);
  legacy::PassManagerBase *MPM = unwrap(PM);
  Builder->populateModulePassManager(*MPM);
}

void LLVMPassManagerBuilderPopulateLTOPassManager(LLVMPassManagerBuilderRef PMB,
                                                  LLVMPassManagerRef PM,
                                                  LLVMBool Internalize,
                                                  LLVMBool RunInliner) {
  PassManagerBuilder *Builder = unwrap(PMB);
  legacy::PassManagerBase *LPM = unwrap(PM);

  // A small backwards compatibility hack. populateLTOPassManager used to take
  // an RunInliner option.
  if (RunInliner && !Builder->Inliner)
    Builder->Inliner = createFunctionInliningPass();

  Builder->populateLTOPassManager(*LPM);
}<|MERGE_RESOLUTION|>--- conflicted
+++ resolved
@@ -901,13 +901,10 @@
   if (OptLevel != 0)
     addLateLTOOptimizationPasses(PM);
 
-<<<<<<< HEAD
-=======
   if (VerifyOutput)
     PM.add(createVerifierPass());
 
   // FIXME: Need to figure out a earlier place to put this pass to avoid complexity
->>>>>>> 78e2d260
   // After all optimizations have been performed, struct field cache analysis will be performed if enabled
   if (EnableStructFieldCacheAnalysis){
     //assert (!PGOInstrUse.empty() && "illegal to use -struct-field-cache-analysis without -fprofile-use");
